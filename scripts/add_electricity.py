# SPDX-FileCopyrightText: Contributors to PyPSA-Eur <https://github.com/pypsa/pypsa-eur>
#
# SPDX-License-Identifier: MIT

"""
Adds existing electrical generators, hydro-electric plants as well as
greenfield and battery and hydrogen storage to the clustered network.

Description
-----------

The rule :mod:`add_electricity` ties all the different data inputs from the
preceding rules together into a detailed PyPSA network that is stored in
``networks/base_s_{clusters}_elec.nc``. It includes:

- today's transmission topology and transfer capacities (optionally including
  lines which are under construction according to the config settings ``lines:
  under_construction`` and ``links: under_construction``),
- today's thermal and hydro power generation capacities (for the technologies
  listed in the config setting ``electricity: conventional_carriers``), and
- today's load time-series (upsampled in a top-down approach according to
  population and gross domestic product)

It further adds extendable ``generators`` with **zero** capacity for

- photovoltaic, onshore and AC- as well as DC-connected offshore wind
  installations with today's locational, hourly wind and solar capacity factors
  (but **no** current capacities),
- additional open- and combined-cycle gas turbines (if ``OCGT`` and/or ``CCGT``
  is listed in the config setting ``electricity: extendable_carriers``)

Furthermore, it attaches additional extendable components to the clustered
network with **zero** initial capacity:

- ``StorageUnits`` of carrier 'H2' and/or 'battery'. If this option is chosen,
  every bus is given an extendable ``StorageUnit`` of the corresponding carrier.
  The energy and power capacities are linked through a parameter that specifies
  the energy capacity as maximum hours at full dispatch power and is configured
  in ``electricity: max_hours:``. This linkage leads to one investment variable
  per storage unit. The default ``max_hours`` lead to long-term hydrogen and
  short-term battery storage units.

- ``Stores`` of carrier 'H2' and/or 'battery' in combination with ``Links``. If
  this option is chosen, the script adds extra buses with corresponding carrier
  where energy ``Stores`` are attached and which are connected to the
  corresponding power buses via two links, one each for charging and
  discharging. This leads to three investment variables for the energy capacity,
  charging and discharging capacity of the storage unit.
"""

import logging

import numpy as np
import pandas as pd
import geopandas as gpd
import powerplantmatching as pm
import pypsa
import xarray as xr
from _helpers import (
    configure_logging,
    get_snapshots,
    rename_techs,
    set_scenario_config,
    update_p_nom_max,
)
from powerplantmatching.export import map_country_bus
from pypsa.clustering.spatial import DEFAULT_ONE_PORT_STRATEGIES, normed_or_uniform

idx = pd.IndexSlice

logger = logging.getLogger(__name__)


def normed(s: pd.Series) -> pd.Series:
    """
    Normalize a pandas Series by dividing each element by the sum of all elements.

    Parameters
    ----------
    s : pd.Series
        Input series to normalize

    Returns
    -------
    pd.Series
        Normalized series where all elements sum to 1
    """
    return s / s.sum()


def calculate_annuity(n: float, r: float | pd.Series) -> float | pd.Series:
    """
    Calculate the annuity factor for an asset with lifetime n years and discount rate r.

    The annuity factor is used to calculate the annual payment required to pay off a loan
    over n years at interest rate r. For example, annuity(20, 0.05) * 20 = 1.6.

    Parameters
    ----------
    n : float
        Lifetime of the asset in years
    r : float | pd.Series
        Discount rate (interest rate). Can be a single float or a pandas Series of rates.

    Returns
    -------
    float | pd.Series
        Annuity factor. Returns a float if r is float, or pd.Series if r is pd.Series.

    Examples
    --------
    >>> calculate_annuity(20, 0.05)
    0.08024258718774728
    """
    if isinstance(r, pd.Series):
        return pd.Series(1 / n, index=r.index).where(
            r == 0, r / (1.0 - 1.0 / (1.0 + r) ** n)
        )
    elif r > 0:
        return r / (1.0 - 1.0 / (1.0 + r) ** n)
    else:
        return 1 / n


def add_missing_carriers(n, carriers):
    """
    Function to add missing carriers to the network without raising errors.
    """
    missing_carriers = set(carriers) - set(n.carriers.index)
    if len(missing_carriers) > 0:
        n.add("Carrier", missing_carriers)


def sanitize_carriers(n, config):
    """
    Sanitize the carrier information in a PyPSA Network object.

    The function ensures that all unique carrier names are present in the network's
    carriers attribute, and adds nice names and colors for each carrier according
    to the provided configuration dictionary.

    Parameters
    ----------
    n : pypsa.Network
        A PyPSA Network object that represents an electrical power system.
    config : dict
        A dictionary containing configuration information, specifically the
        "plotting" key with "nice_names" and "tech_colors" keys for carriers.

    Returns
    -------
    None
        The function modifies the 'n' PyPSA Network object in-place, updating the
        carriers attribute with nice names and colors.

    Warnings
    --------
    Raises a warning if any carrier's "tech_colors" are not defined in the config dictionary.
    """

    for c in n.iterate_components():
        if "carrier" in c.df:
            add_missing_carriers(n, c.df.carrier)

    carrier_i = n.carriers.index
    nice_names = (
        pd.Series(config["plotting"]["nice_names"])
        .reindex(carrier_i)
        .fillna(carrier_i.to_series())
    )
    n.carriers["nice_name"] = n.carriers.nice_name.where(
        n.carriers.nice_name != "", nice_names
    )

    tech_colors = config["plotting"]["tech_colors"]
    colors = pd.Series(tech_colors).reindex(carrier_i)
    # try to fill missing colors with tech_colors after renaming
    missing_colors_i = colors[colors.isna()].index
    colors[missing_colors_i] = missing_colors_i.map(rename_techs).map(tech_colors)
    if colors.isna().any():
        missing_i = list(colors.index[colors.isna()])
        logger.warning(f"tech_colors for carriers {missing_i} not defined in config.")
    n.carriers["color"] = n.carriers.color.where(n.carriers.color != "", colors)


def sanitize_locations(n):
    if "location" in n.buses.columns:
        n.buses["x"] = n.buses.x.where(n.buses.x != 0, n.buses.location.map(n.buses.x))
        n.buses["y"] = n.buses.y.where(n.buses.y != 0, n.buses.location.map(n.buses.y))
        n.buses["country"] = n.buses.country.where(
            n.buses.country.ne("") & n.buses.country.notnull(),
            n.buses.location.map(n.buses.country),
        )


def add_co2_emissions(n, costs, carriers):
    """
    Add CO2 emissions to the network's carriers attribute.
    """
    suptechs = n.carriers.loc[carriers].index.str.split("-").str[0]
    n.carriers.loc[carriers, "co2_emissions"] = costs.co2_emissions[suptechs].values


def load_costs(tech_costs, config, max_hours, Nyears=1.0):
    for key in ("marginal_cost", "capital_cost"):
        if key in config:
            config["overwrites"][key] = config[key]

    # set all asset costs and other parameters
    costs = pd.read_csv(tech_costs, index_col=[0, 1]).sort_index()

    # correct units from kW to MW
    costs.loc[costs.unit.str.contains("/kW"), "value"] *= 1e3
    costs.unit = costs.unit.str.replace("/kW", "/MW")

    # correct units from GW to MW
    costs.loc[costs.unit.str.contains("/GW"), "value"] /= 1e3
    costs.unit = costs.unit.str.replace("/GW", "/MW")

    fill_values = config["fill_values"]
    costs = costs.value.unstack().fillna(fill_values)

    for attr in ("investment", "lifetime", "FOM", "VOM", "efficiency", "fuel"):
        overwrites = config["overwrites"].get(attr)
        if overwrites is not None:
            overwrites = pd.Series(overwrites)
            costs.loc[overwrites.index, attr] = overwrites
            logger.info(
                f"Overwriting {attr} of {overwrites.index} to {overwrites.values}"
            )

    costs["capital_cost"] = (
        (
            calculate_annuity(costs["lifetime"], costs["discount rate"])
            + costs["FOM"] / 100.0
        )
        * costs["investment"]
        * Nyears
    )
    costs.at["OCGT", "fuel"] = costs.at["gas", "fuel"]
    costs.at["CCGT", "fuel"] = costs.at["gas", "fuel"]

    costs["marginal_cost"] = costs["VOM"] + costs["fuel"] / costs["efficiency"]

    costs = costs.rename(columns={"CO2 intensity": "co2_emissions"})

    costs.at["OCGT", "co2_emissions"] = costs.at["gas", "co2_emissions"]
    costs.at["CCGT", "co2_emissions"] = costs.at["gas", "co2_emissions"]

    costs.at["solar", "capital_cost"] = costs.at["solar-utility", "capital_cost"]

    costs = costs.rename({"solar-utility single-axis tracking": "solar-hsat"})

    def costs_for_storage(store, link1, link2=None, max_hours=1.0):
        capital_cost = link1["capital_cost"] + max_hours * store["capital_cost"]
        if link2 is not None:
            capital_cost += link2["capital_cost"]
        return pd.Series(
            dict(capital_cost=capital_cost, marginal_cost=0.0, co2_emissions=0.0)
        )

    costs.loc["battery"] = costs_for_storage(
        costs.loc["battery storage"],
        costs.loc["battery inverter"],
        max_hours=max_hours["battery"],
    )
    costs.loc["H2"] = costs_for_storage(
        costs.loc["hydrogen storage underground"],
        costs.loc["fuel cell"],
        costs.loc["electrolysis"],
        max_hours=max_hours["H2"],
    )

    for attr in ("marginal_cost", "capital_cost"):
        overwrites = config["overwrites"].get(attr)
        if overwrites is not None:
            overwrites = pd.Series(overwrites)
            costs.loc[overwrites.index, attr] = overwrites
            logger.info(
                f"Overwriting {attr} of {overwrites.index} to {overwrites.values}"
            )

    return costs


def load_and_aggregate_powerplants(
    ppl_fn: str,
    pcipmi_stor_elec: pd.DataFrame,
    costs: pd.DataFrame,
    consider_efficiency_classes: bool = False,
    aggregation_strategies: dict = None,
    exclude_carriers: list = None,
) -> pd.DataFrame:
    if not aggregation_strategies:
        aggregation_strategies = {}

    if not exclude_carriers:
        exclude_carriers = []

    carrier_dict = {
        "ocgt": "OCGT",
        "ccgt": "CCGT",
        "bioenergy": "biomass",
        "ccgt, thermal": "CCGT",
        "hard coal": "coal",
    }
    tech_dict = {
        "Run-Of-River": "ror",
        "Reservoir": "hydro",
        "Pumped Storage": "PHS",
    }
    ppl = (
        pd.read_csv(ppl_fn, index_col=0, dtype={"bus": "str"})
        .powerplant.to_pypsa_names()
        .rename(columns=str.lower)
        .replace({"carrier": carrier_dict, "technology": tech_dict})
    )

    # Replace carriers "natural gas" and "hydro" with the respective technology;
    # OCGT or CCGT and hydro, PHS, or ror)
    ppl["carrier"] = ppl.carrier.where(
        ~ppl.carrier.isin(["hydro", "natural gas"]), ppl.technology
    )

    cost_columns = [
        "VOM",
        "FOM",
        "efficiency",
        "capital_cost",
        "marginal_cost",
        "fuel",
        "lifetime",
    ]
    ppl = ppl.join(costs[cost_columns], on="carrier", rsuffix="_r")

    ppl["efficiency"] = ppl.efficiency.combine_first(ppl.efficiency_r)
    ppl["lifetime"] = (ppl.dateout - ppl.datein).fillna(np.inf)
    ppl["build_year"] = ppl.datein.fillna(0).astype(int)
    ppl["marginal_cost"] = (
        ppl.carrier.map(costs.VOM) + ppl.carrier.map(costs.fuel) / ppl.efficiency
    )

    # Add PCI-PMI PHS
    if pcipmi_stor_elec is not None:
        logger.info("Adding PCI-PMI PHS to power plant data.")
        ppl = pd.concat([ppl, pcipmi_stor_elec.loc[pcipmi_stor_elec.carrier=="PHS"]], axis=0)

    strategies = {
        **DEFAULT_ONE_PORT_STRATEGIES,
        **{"country": "first"},
        **aggregation_strategies.get("generators", {}),
    }
    strategies = {k: v for k, v in strategies.items() if k in ppl.columns}

    to_aggregate = ~ppl.carrier.isin(exclude_carriers)
    df = ppl[to_aggregate].copy()

    if consider_efficiency_classes:
        for c in df.carrier.unique():
            df_c = df.query("carrier == @c")
            low = df_c.efficiency.quantile(0.10)
            high = df_c.efficiency.quantile(0.90)
            if low < high:
                labels = ["low", "medium", "high"]
                suffix = pd.cut(
                    df_c.efficiency, bins=[0, low, high, 1], labels=labels
                ).astype(str)
                df.update({"carrier": df_c.carrier + " " + suffix + " efficiency"})

    grouper = ["bus", "carrier"]
    weights = df.groupby(grouper).p_nom.transform(normed_or_uniform)

    for k, v in strategies.items():
        if v == "capacity_weighted_average":
            df[k] = df[k] * weights
            strategies[k] = pd.Series.sum

    aggregated = df.groupby(grouper, as_index=False).agg(strategies)
    aggregated.index = aggregated.bus + " " + aggregated.carrier
    aggregated.build_year = aggregated.build_year.astype(int)

    disaggregated = ppl[~to_aggregate][aggregated.columns].copy()
    disaggregated.index = (
        disaggregated.bus
        + " "
        + disaggregated.carrier
        + " "
        + disaggregated.index.astype(str)
    )

    return pd.concat([aggregated, disaggregated])


def attach_load(
    n: pypsa.Network,
    load_fn: str,
    busmap_fn: str,
    scaling: float = 1.0,
) -> None:
    """
    Attach load data to the network.

    Parameters
    ----------
    n : pypsa.Network
        The PyPSA network to attach the load data to.
    load_fn : str
        Path to the load data file.
    busmap_fn : str
        Path to the busmap file.
    scaling : float, optional
        Scaling factor for the load data, by default 1.0.
    """
    load = (
        xr.open_dataarray(load_fn).to_dataframe().squeeze(axis=1).unstack(level="time")
    )

    # apply clustering busmap
    busmap = pd.read_csv(busmap_fn, dtype=str).set_index("Bus").squeeze()
    load = load.groupby(busmap).sum().T

    logger.info(f"Load data scaled by factor {scaling}.")
    load *= scaling

    n.add("Load", load.columns, bus=load.columns, p_set=load)  # carrier="electricity"


def set_transmission_costs(
    n: pypsa.Network,
    costs: pd.DataFrame,
    line_length_factor: float = 1.0,
    link_length_factor: float = 1.0,
) -> None:
    """
    Set the transmission costs for lines and links in the network.

    Parameters
    ----------
    n : pypsa.Network
        The PyPSA network to set the transmission costs for.
    costs : pd.DataFrame
        DataFrame containing the cost data.
    line_length_factor : float, optional
        Factor to scale the line length, by default 1.0.
    link_length_factor : float, optional
        Factor to scale the link length, by default 1.0.
    """
    n.lines["capital_cost"] = (
        n.lines["length"]
        * line_length_factor
        * costs.at["HVAC overhead", "capital_cost"]
    )

    if n.links.empty:
        return

    dc_b = n.links.carrier == "DC"

    # If there are no dc links, then the 'underwater_fraction' column
    # may be missing. Therefore we have to return here.
    if n.links.loc[dc_b].empty:
        return

    costs = (
        n.links.loc[dc_b, "length"]
        * link_length_factor
        * (
            (1.0 - n.links.loc[dc_b, "underwater_fraction"])
            * costs.at["HVDC overhead", "capital_cost"]
            + n.links.loc[dc_b, "underwater_fraction"]
            * costs.at["HVDC submarine", "capital_cost"]
        )
        + costs.at["HVDC inverter pair", "capital_cost"]
    )
    n.links.loc[dc_b, "capital_cost"] = costs


def attach_wind_and_solar(
    n: pypsa.Network,
    costs: pd.DataFrame,
    profile_filenames: dict,
    carriers: list | set,
    extendable_carriers: list | set,
    line_length_factor: float = 1.0,
    landfall_lengths: dict = None,
) -> None:
    """
    Attach wind and solar generators to the network.

    Parameters
    ----------
    n : pypsa.Network
        The PyPSA network to attach the generators to.
    costs : pd.DataFrame
        DataFrame containing the cost data.
    profile_filenames : dict
        Dictionary containing the paths to the wind and solar profiles.
    carriers : list | set
        List of renewable energy carriers to attach.
    extendable_carriers : list | set
        List of extendable renewable energy carriers.
    line_length_factor : float, optional
        Factor to scale the line length, by default 1.0.
    landfall_lengths : dict, optional
        Dictionary containing the landfall lengths for offshore wind, by default None.
    """
    add_missing_carriers(n, carriers)

    if landfall_lengths is None:
        landfall_lengths = {}

    for car in carriers:
        if car == "hydro":
            continue

        landfall_length = landfall_lengths.get(car, 0.0)

        with xr.open_dataset(profile_filenames["profile_" + car]) as ds:
            if ds.indexes["bus"].empty:
                continue

            # if-statement for compatibility with old profiles
            if "year" in ds.indexes:
                ds = ds.sel(year=ds.year.min(), drop=True)

            supcar = car.split("-", 2)[0]
            if supcar == "offwind":
                distance = ds["average_distance"].to_pandas()
                submarine_cost = costs.at[car + "-connection-submarine", "capital_cost"]
                underground_cost = costs.at[
                    car + "-connection-underground", "capital_cost"
                ]
                connection_cost = line_length_factor * (
                    distance * submarine_cost + landfall_length * underground_cost
                )

                capital_cost = (
                    costs.at["offwind", "capital_cost"]
                    + costs.at[car + "-station", "capital_cost"]
                    + connection_cost
                )
                logger.info(
                    f"Added connection cost of {connection_cost.min():0.0f}-{connection_cost.max():0.0f} Eur/MW/a to {car}"
                )
            else:
                capital_cost = costs.at[car, "capital_cost"]

            n.add(
                "Generator",
                ds.indexes["bus"],
                " " + car,
                bus=ds.indexes["bus"],
                carrier=car,
                p_nom_extendable=car in extendable_carriers["Generator"],
                p_nom_max=ds["p_nom_max"].to_pandas(),
                marginal_cost=costs.at[supcar, "marginal_cost"],
                capital_cost=capital_cost,
                efficiency=costs.at[supcar, "efficiency"],
                p_max_pu=ds["profile"].transpose("time", "bus").to_pandas(),
                lifetime=costs.at[supcar, "lifetime"],
            )


def attach_conventional_generators(
    n: pypsa.Network,
    costs: pd.DataFrame,
    ppl: pd.DataFrame,
    conventional_carriers: list,
    extendable_carriers: dict,
    conventional_params: dict,
    conventional_inputs: dict,
    unit_commitment: pd.DataFrame = None,
    fuel_price: pd.DataFrame = None,
):
    """
    Attach conventional generators to the network.

    Parameters
    ----------
    n : pypsa.Network
        The PyPSA network to attach the generators to.
    costs : pd.DataFrame
        DataFrame containing the cost data.
    ppl : pd.DataFrame
        DataFrame containing the power plant data.
    conventional_carriers : list
        List of conventional energy carriers.
    extendable_carriers : dict
        Dictionary of extendable energy carriers.
    conventional_params : dict
        Dictionary of conventional generator parameters.
    conventional_inputs : dict
        Dictionary of conventional generator inputs.
    unit_commitment : pd.DataFrame, optional
        DataFrame containing unit commitment data, by default None.
    fuel_price : pd.DataFrame, optional
        DataFrame containing fuel price data, by default None.
    """
    carriers = list(set(conventional_carriers) | set(extendable_carriers["Generator"]))

    ppl = ppl.query("carrier in @carriers")

    # reduce carriers to those in power plant dataset
    carriers = list(set(carriers) & set(ppl.carrier.unique()))
    add_missing_carriers(n, carriers)
    add_co2_emissions(n, costs, carriers)

    if unit_commitment is not None:
        committable_attrs = ppl.carrier.isin(unit_commitment).to_frame("committable")
        for attr in unit_commitment.index:
            default = pypsa.components.component_attrs["Generator"].default[attr]
            committable_attrs[attr] = ppl.carrier.map(unit_commitment.loc[attr]).fillna(
                default
            )
    else:
        committable_attrs = {}

    if fuel_price is not None:
        fuel_price = fuel_price.assign(
            OCGT=fuel_price["gas"], CCGT=fuel_price["gas"]
        ).drop("gas", axis=1)
        missing_carriers = list(set(carriers) - set(fuel_price))
        fuel_price = fuel_price.assign(**costs.fuel[missing_carriers])
        fuel_price = fuel_price.reindex(ppl.carrier, axis=1)
        fuel_price.columns = ppl.index
        marginal_cost = fuel_price.div(ppl.efficiency).add(ppl.carrier.map(costs.VOM))
    else:
        marginal_cost = ppl.marginal_cost

    # Define generators using modified ppl DataFrame
    caps = ppl.groupby("carrier").p_nom.sum().div(1e3).round(2)
    logger.info(f"Adding {len(ppl)} generators with capacities [GW]pp \n{caps}")

    n.add(
        "Generator",
        ppl.index,
        carrier=ppl.carrier,
        bus=ppl.bus,
        p_nom_min=ppl.p_nom.where(ppl.carrier.isin(conventional_carriers), 0),
        p_nom=ppl.p_nom.where(ppl.carrier.isin(conventional_carriers), 0),
        p_nom_extendable=ppl.carrier.isin(extendable_carriers["Generator"]),
        efficiency=ppl.efficiency,
        marginal_cost=marginal_cost,
        capital_cost=ppl.capital_cost,
        build_year=ppl.build_year,
        lifetime=ppl.lifetime,
        **committable_attrs,
    )

    for carrier in set(conventional_params) & set(carriers):
        # Generators with technology affected
        idx = n.generators.query("carrier == @carrier").index

        for attr in list(set(conventional_params[carrier]) & set(n.generators)):
            values = conventional_params[carrier][attr]

            if f"conventional_{carrier}_{attr}" in conventional_inputs:
                # Values affecting generators of technology k country-specific
                # First map generator buses to countries; then map countries to p_max_pu
                values = pd.read_csv(
                    conventional_inputs[f"conventional_{carrier}_{attr}"], index_col=0
                ).iloc[:, 0]
                bus_values = n.buses.country.map(values)
                n.generators.update(
                    {attr: n.generators.loc[idx].bus.map(bus_values).dropna()}
                )
            else:
                # Single value affecting all generators of technology k indiscriminantely of country
                n.generators.loc[idx, attr] = values


def attach_hydro(
    n: pypsa.Network,
    costs: pd.DataFrame,
    ppl: pd.DataFrame,
    profile_hydro: str,
    hydro_capacities: str,
    carriers: list,
    **params,
):
    """
    Attach hydro generators and storage units to the network.

    Parameters
    ----------
    n : pypsa.Network
        The PyPSA network to attach the hydro units to.
    costs : pd.DataFrame
        DataFrame containing the cost data.
    ppl : pd.DataFrame
        DataFrame containing the power plant data.
    profile_hydro : str
        Path to the hydro profile data.
    hydro_capacities : str
        Path to the hydro capacities data.
    carriers : list
        List of hydro energy carriers.
    **params :
        Additional parameters for hydro units.
    """
    add_missing_carriers(n, carriers)
    add_co2_emissions(n, costs, carriers)

    ror = ppl.query('carrier == "ror"')
    phs = ppl.query('carrier == "PHS"')
    hydro = ppl.query('carrier == "hydro"')

    country = ppl["bus"].map(n.buses.country).rename("country")

    inflow_idx = ror.index.union(hydro.index)
    if not inflow_idx.empty:
        dist_key = ppl.loc[inflow_idx, "p_nom"].groupby(country).transform(normed)

        with xr.open_dataarray(profile_hydro) as inflow:
            inflow_countries = pd.Index(country[inflow_idx])
            missing_c = inflow_countries.unique().difference(
                inflow.indexes["countries"]
            )
            assert missing_c.empty, (
                f"'{profile_hydro}' is missing "
                f"inflow time-series for at least one country: {', '.join(missing_c)}"
            )

            inflow_t = (
                inflow.sel(countries=inflow_countries)
                .rename({"countries": "name"})
                .assign_coords(name=inflow_idx)
                .transpose("time", "name")
                .to_pandas()
                .multiply(dist_key, axis=1)
            )

    if "ror" in carriers and not ror.empty:
        n.add(
            "Generator",
            ror.index,
            carrier="ror",
            bus=ror["bus"],
            p_nom=ror["p_nom"],
            efficiency=costs.at["ror", "efficiency"],
            capital_cost=costs.at["ror", "capital_cost"],
            weight=ror["p_nom"],
            p_max_pu=(
                inflow_t[ror.index]  # pylint: disable=E0606
                .divide(ror["p_nom"], axis=1)
                .where(lambda df: df <= 1.0, other=1.0)
            ),
        )

    if "PHS" in carriers and not phs.empty:
        # fill missing max hours to params value and
        # assume no natural inflow due to lack of data
        max_hours = params.get("PHS_max_hours", 6)
        phs = phs.replace({"max_hours": {0: max_hours, np.nan: max_hours}})
        n.add(
            "StorageUnit",
            phs.index,
            carrier="PHS",
            bus=phs["bus"],
            p_nom=phs["p_nom"],
            capital_cost=costs.at["PHS", "capital_cost"],
            max_hours=phs["max_hours"],
            efficiency_store=np.sqrt(costs.at["PHS", "efficiency"]),
            efficiency_dispatch=np.sqrt(costs.at["PHS", "efficiency"]),
            cyclic_state_of_charge=True,
        )

    if "hydro" in carriers and not hydro.empty:
        hydro_max_hours = params.get("hydro_max_hours")

        assert hydro_capacities is not None, "No path for hydro capacities given."

        hydro_stats = pd.read_csv(
            hydro_capacities, comment="#", na_values="-", index_col=0
        )
        e_target = hydro_stats["E_store[TWh]"].clip(lower=0.2) * 1e6
        e_installed = hydro.eval("p_nom * max_hours").groupby(hydro.country).sum()
        e_missing = e_target - e_installed
        missing_mh_i = hydro.query("max_hours.isnull() or max_hours == 0").index
        # some countries may have missing storage capacity but only one plant
        # which needs to be scaled to the target storage capacity
        missing_mh_single_i = hydro.index[
            ~hydro.country.duplicated() & hydro.country.isin(e_missing.dropna().index)
        ]
        missing_mh_i = missing_mh_i.union(missing_mh_single_i)

        if hydro_max_hours == "energy_capacity_totals_by_country":
            # watch out some p_nom values like IE's are totally underrepresented
            max_hours_country = (
                e_missing / hydro.loc[missing_mh_i].groupby("country").p_nom.sum()
            )

        elif hydro_max_hours == "estimate_by_large_installations":
            max_hours_country = (
                hydro_stats["E_store[TWh]"] * 1e3 / hydro_stats["p_nom_discharge[GW]"]
            )
        else:
            raise ValueError(f"Unknown hydro_max_hours method: {hydro_max_hours}")

        max_hours_country.clip(0, inplace=True)

        missing_countries = pd.Index(hydro["country"].unique()).difference(
            max_hours_country.dropna().index
        )
        if not missing_countries.empty:
            logger.warning(
                f"Assuming max_hours=6 for hydro reservoirs in the countries: {', '.join(missing_countries)}"
            )
        hydro_max_hours = hydro.max_hours.where(
            (hydro.max_hours > 0) & ~hydro.index.isin(missing_mh_single_i),
            hydro.country.map(max_hours_country),
        ).fillna(6)

        if params.get("flatten_dispatch", False):
            buffer = params.get("flatten_dispatch_buffer", 0.2)
            average_capacity_factor = inflow_t[hydro.index].mean() / hydro["p_nom"]
            p_max_pu = (average_capacity_factor + buffer).clip(upper=1)
        else:
            p_max_pu = 1

        n.add(
            "StorageUnit",
            hydro.index,
            carrier="hydro",
            bus=hydro["bus"],
            p_nom=hydro["p_nom"],
            max_hours=hydro_max_hours,
            capital_cost=costs.at["hydro", "capital_cost"],
            marginal_cost=costs.at["hydro", "marginal_cost"],
            p_max_pu=p_max_pu,  # dispatch
            p_min_pu=0.0,  # store
            efficiency_dispatch=costs.at["hydro", "efficiency"],
            efficiency_store=0.0,
            cyclic_state_of_charge=True,
            inflow=inflow_t.loc[:, hydro.index],
        )


def attach_OPSD_renewables(n: pypsa.Network, tech_map: dict[str, list[str]]) -> None:
    """
    Attach renewable capacities from the OPSD dataset to the network.

    Args:
    - n: The PyPSA network to attach the capacities to.
    - tech_map: A dictionary mapping fuel types to carrier names.

    Returns:
    - None
    """
    tech_string = ", ".join(sum(tech_map.values(), []))
    logger.info(f"Using OPSD renewable capacities for carriers {tech_string}.")

    df = pm.data.OPSD_VRE().powerplant.convert_country_to_alpha2()
    technology_b = ~df.Technology.isin(["Onshore", "Offshore"])
    df["Fueltype"] = df.Fueltype.where(technology_b, df.Technology).replace(
        {"Solar": "PV"}
    )
    df = df.query("Fueltype in @tech_map").powerplant.convert_country_to_alpha2()
    df = df.dropna(subset=["lat", "lon"])

    for fueltype, carriers in tech_map.items():
        gens = n.generators[lambda df: df.carrier.isin(carriers)]
        buses = n.buses.loc[gens.bus.unique()]
        gens_per_bus = gens.groupby("bus").p_nom.count()

        caps = map_country_bus(df.query("Fueltype == @fueltype"), buses)
        caps = caps.groupby(["bus"]).Capacity.sum()
        caps = caps / gens_per_bus.reindex(caps.index, fill_value=1)

        n.generators.update({"p_nom": gens.bus.map(caps).dropna()})
        n.generators.update({"p_nom_min": gens.bus.map(caps).dropna()})


def estimate_renewable_capacities(
    n: pypsa.Network,
    year: int,
    tech_map: dict,
    expansion_limit: bool,
    countries: list,
):
    """
    Estimate a different between renewable capacities in the network and
    reported country totals from IRENASTAT dataset. Distribute the difference
    with a heuristic.

    Heuristic: n.generators_t.p_max_pu.mean() * n.generators.p_nom_max

    Args:
    - n: The PyPSA network.
    - year: The year of optimisation.
    - tech_map: A dictionary mapping fuel types to carrier names.
    - expansion_limit: Boolean value from config file
    - countries: A list of country codes to estimate capacities for.

    Returns:
    - None
    """
    if not len(countries) or not len(tech_map):
        return

    capacities = pm.data.IRENASTAT().powerplant.convert_country_to_alpha2()
    capacities = capacities.query(
        "Year == @year and Technology in @tech_map and Country in @countries"
    )
    capacities = capacities.groupby(["Technology", "Country"]).Capacity.sum()

    logger.info(
        f"Heuristics applied to distribute renewable capacities [GW]: "
        f"\n{capacities.groupby('Technology').sum().div(1e3).round(2)}"
    )

    for ppm_technology, techs in tech_map.items():
        tech_i = n.generators.query("carrier in @techs").index
        if ppm_technology in capacities.index.get_level_values("Technology"):
            stats = capacities.loc[ppm_technology].reindex(countries, fill_value=0.0)
        else:
            stats = pd.Series(0.0, index=countries)
        country = n.generators.bus[tech_i].map(n.buses.country)
        existent = n.generators.p_nom[tech_i].groupby(country).sum()
        missing = stats - existent
        dist = n.generators_t.p_max_pu.mean() * n.generators.p_nom_max

        n.generators.loc[tech_i, "p_nom"] += (
            dist[tech_i]
            .groupby(country)
            .transform(lambda s: normed(s) * missing[s.name])
            .where(lambda s: s > 0.1, 0.0)  # only capacities above 100kW
        )
        n.generators.loc[tech_i, "p_nom_min"] = n.generators.loc[tech_i, "p_nom"]

        if expansion_limit:
            assert np.isscalar(expansion_limit)
            logger.info(
                f"Reducing capacity expansion limit to {expansion_limit * 100:.2f}% of installed capacity."
            )
            n.generators.loc[tech_i, "p_nom_max"] = (
                expansion_limit * n.generators.loc[tech_i, "p_nom_min"]
            )


def attach_storageunits(
    n: pypsa.Network,
    costs: pd.DataFrame,
    extendable_carriers: dict,
    max_hours: dict,
):
    """
    Attach storage units to the network.

    Parameters
    ----------
    n : pypsa.Network
        The PyPSA network to attach the storage units to.
    costs : pd.DataFrame
        DataFrame containing the cost data.
    extendable_carriers : dict
        Dictionary of extendable energy carriers.
    max_hours : dict
        Dictionary of maximum hours for storage units.
    """
    carriers = extendable_carriers["StorageUnit"]

    n.add("Carrier", carriers)

    buses_i = n.buses.index

    lookup_store = {"H2": "electrolysis", "battery": "battery inverter"}
    lookup_dispatch = {"H2": "fuel cell", "battery": "battery inverter"}

    for carrier in carriers:
        roundtrip_correction = 0.5 if carrier == "battery" else 1

        n.add(
            "StorageUnit",
            buses_i,
            " " + carrier,
            bus=buses_i,
            carrier=carrier,
            p_nom_extendable=True,
            capital_cost=costs.at[carrier, "capital_cost"],
            marginal_cost=costs.at[carrier, "marginal_cost"],
            efficiency_store=costs.at[lookup_store[carrier], "efficiency"]
            ** roundtrip_correction,
            efficiency_dispatch=costs.at[lookup_dispatch[carrier], "efficiency"]
            ** roundtrip_correction,
            max_hours=max_hours[carrier],
            cyclic_state_of_charge=True,
        )


def attach_stores(
    n: pypsa.Network,
    costs: pd.DataFrame,
    extendable_carriers: dict,
):
    """
    Attach stores to the network.

    Parameters
    ----------
    n : pypsa.Network
        The PyPSA network to attach the stores to.
    costs : pd.DataFrame
        DataFrame containing the cost data.
    extendable_carriers : dict
        Dictionary of extendable energy carriers.
    """
    carriers = extendable_carriers["Store"]

    n.add("Carrier", carriers)

    buses_i = n.buses.index

    if "H2" in carriers:
        h2_buses_i = n.add("Bus", buses_i + " H2", carrier="H2", location=buses_i)

        n.add(
            "Store",
            h2_buses_i,
            bus=h2_buses_i,
            carrier="H2",
            e_nom_extendable=True,
            e_cyclic=True,
            capital_cost=costs.at["hydrogen storage underground", "capital_cost"],
        )

        n.add(
            "Link",
            h2_buses_i + " Electrolysis",
            bus0=buses_i,
            bus1=h2_buses_i,
            carrier="H2 electrolysis",
            p_nom_extendable=True,
            efficiency=costs.at["electrolysis", "efficiency"],
            capital_cost=costs.at["electrolysis", "capital_cost"],
            marginal_cost=costs.at["electrolysis", "marginal_cost"],
        )

        n.add(
            "Link",
            h2_buses_i + " Fuel Cell",
            bus0=h2_buses_i,
            bus1=buses_i,
            carrier="H2 fuel cell",
            p_nom_extendable=True,
            efficiency=costs.at["fuel cell", "efficiency"],
            # NB: fixed cost is per MWel
            capital_cost=costs.at["fuel cell", "capital_cost"]
            * costs.at["fuel cell", "efficiency"],
            marginal_cost=costs.at["fuel cell", "marginal_cost"],
        )

    if "battery" in carriers:
        b_buses_i = n.add(
            "Bus", buses_i + " battery", carrier="battery", location=buses_i
        )

        n.add(
            "Store",
            b_buses_i,
            bus=b_buses_i,
            carrier="battery",
            e_cyclic=True,
            e_nom_extendable=True,
            capital_cost=costs.at["battery storage", "capital_cost"],
            marginal_cost=costs.at["battery", "marginal_cost"],
        )

        n.add("Carrier", ["battery charger", "battery discharger"])

        n.add(
            "Link",
            b_buses_i + " charger",
            bus0=buses_i,
            bus1=b_buses_i,
            carrier="battery charger",
            # the efficiencies are "round trip efficiencies"
            efficiency=costs.at["battery inverter", "efficiency"] ** 0.5,
            capital_cost=costs.at["battery inverter", "capital_cost"],
            p_nom_extendable=True,
            marginal_cost=costs.at["battery inverter", "marginal_cost"],
        )

        n.add(
            "Link",
            b_buses_i + " discharger",
            bus0=b_buses_i,
            bus1=buses_i,
            carrier="battery discharger",
            efficiency=costs.at["battery inverter", "efficiency"] ** 0.5,
            p_nom_extendable=True,
            marginal_cost=costs.at["battery inverter", "marginal_cost"],
        )


def load_pcipmi_storage_units(
    pcipmi_stor_elec_fn: str,
    regions: gpd.GeoDataFrame,
    costs,
) -> pd.DataFrame:
    """
    Loads PCI-PMI storage units

    Parameters
    ----------
        - pcipmi_stor_elec_fn (str): Path to the PCI-PMI storage units geojson
        - regions (gpd.GeoDataFrame): GeoDataFrame containing the bus regions
    
    Returns
    -------
        - df (pd.DataFrame): DataFrame containing the PCI-PMI storage units, mapped to buses
    """
    columns = ["bus", "carrier", "p_nom", "build_year", "lifetime", "capital_cost", "marginal_cost", "efficiency", "max_hours", "country"]
    gdf = gpd.read_file(pcipmi_stor_elec_fn)
    
    gdf["p_nom"] = gdf["p_nom_discharge_MW"].astype(int)
    gdf["build_year"] = gdf["year"].astype(int)
    gdf["lifetime"] = np.inf
    gdf = gdf.join(costs[["capital_cost", "marginal_cost", "efficiency"]], on="carrier", rsuffix="_r")
    gdf["max_hours"] = gdf["storage_capacity_GWh"] * 1e3 / gdf["p_nom_discharge_MW"]

    # Map to bus regions
    gdf["bus"] = gpd.sjoin_nearest(gdf.to_crs("EPSG:3035"), regions.to_crs("EPSG:3035"), how="left")["name"]
    gdf["country"] = gdf["bus"].str[:2]

    gdf.set_index("id", inplace=True)

    df = gdf[columns]

    return df


def add_pcipmi_stores_h2(
    pcipmi_stor_h2_fn: str,
    regions: gpd.GeoDataFrame,
    costs
):
    gdf = gpd.read_file(pcipmi_stor_h2_fn)
    gdf["bus"] = gpd.sjoin_nearest(gdf.to_crs("EPSG:3035"), regions.to_crs("EPSG:3035"), how="left")["name"]


if __name__ == "__main__":
    if "snakemake" not in globals():
        from _helpers import mock_snakemake

<<<<<<< HEAD
        snakemake = mock_snakemake("add_electricity", clusters=90)
    configure_logging(snakemake)
=======
        snakemake = mock_snakemake("add_electricity", clusters=100)
    configure_logging(snakemake)  # pylint: disable=E0606
>>>>>>> 8ac05206
    set_scenario_config(snakemake)

    params = snakemake.params
    max_hours = params.electricity["max_hours"]
    landfall_lengths = {
        tech: settings["landfall_length"]
        for tech, settings in params.renewable.items()
        if "landfall_length" in settings.keys()
    }

    n = pypsa.Network(snakemake.input.base_network)
    regions = gpd.read_file(snakemake.input.regions).set_index("name")

    time = get_snapshots(snakemake.params.snapshots, snakemake.params.drop_leap_day)
    n.set_snapshots(time)

    Nyears = n.snapshot_weightings.objective.sum() / 8760.0

    costs = load_costs(
        snakemake.input.tech_costs,
        params.costs,
        max_hours,
        Nyears,
    )

    # PCI storage units
    if snakemake.input.pcipmi_stor_elec:
        pcipmi_stor_elec = load_pcipmi_storage_units(
            snakemake.input.pcipmi_stor_elec,
            regions,
            costs
        )
    else: 
        pcipmi_stor_elec = None

    # TODO: Fix lifetime and build_year aggregation
    ppl = load_and_aggregate_powerplants(
        snakemake.input.powerplants,
        pcipmi_stor_elec,
        costs,
        params.consider_efficiency_classes,
        params.aggregation_strategies,
        params.exclude_carriers,
    )

    attach_load(
        n,
        snakemake.input.load,
        snakemake.input.busmap,
        params.scaling_factor,
    )

    set_transmission_costs(
        n,
        costs,
        params.line_length_factor,
        params.link_length_factor,
    )

    renewable_carriers = set(params.electricity["renewable_carriers"])
    extendable_carriers = params.electricity["extendable_carriers"]
    conventional_carriers = params.electricity["conventional_carriers"]
    conventional_inputs = {
        k: v for k, v in snakemake.input.items() if k.startswith("conventional_")
    }

    if params.conventional["unit_commitment"]:
        unit_commitment = pd.read_csv(snakemake.input.unit_commitment, index_col=0)
    else:
        unit_commitment = None

    if params.conventional["dynamic_fuel_price"]:
        fuel_price = pd.read_csv(
            snakemake.input.fuel_price, index_col=0, header=0, parse_dates=True
        )
        fuel_price = fuel_price.reindex(n.snapshots).ffill()
    else:
        fuel_price = None

    attach_conventional_generators(
        n,
        costs,
        ppl,
        conventional_carriers,
        extendable_carriers,
        params.conventional,
        conventional_inputs,
        unit_commitment=unit_commitment,
        fuel_price=fuel_price,
    )

    attach_wind_and_solar(
        n,
        costs,
        snakemake.input,
        renewable_carriers,
        extendable_carriers,
        params.line_length_factor,
        landfall_lengths,
    )

    if "hydro" in renewable_carriers:
        p = params.renewable["hydro"]
        carriers = p.pop("carriers", [])
        attach_hydro(
            n,
            costs,
            ppl,
            snakemake.input.profile_hydro,
            snakemake.input.hydro_capacities,
            carriers,
            **p,
        )

    estimate_renewable_caps = params.electricity["estimate_renewable_capacities"]
    if estimate_renewable_caps["enable"]:
        if params.foresight != "overnight":
            logger.info(
                "Skipping renewable capacity estimation because they are added later "
                "in rule `add_existing_baseyear` with foresight mode 'myopic'."
            )
        else:
            tech_map = estimate_renewable_caps["technology_mapping"]
            expansion_limit = estimate_renewable_caps["expansion_limit"]
            year = estimate_renewable_caps["year"]

            if estimate_renewable_caps["from_opsd"]:
                attach_OPSD_renewables(n, tech_map)

            estimate_renewable_capacities(
                n, year, tech_map, expansion_limit, params.countries
            )

    update_p_nom_max(n)

    attach_storageunits(n, costs, extendable_carriers, max_hours)
    attach_stores(n, costs, extendable_carriers)

    sanitize_carriers(n, snakemake.config)
    if "location" in n.buses:
        sanitize_locations(n)

    n.meta = dict(snakemake.config, **dict(wildcards=dict(snakemake.wildcards)))
    n.export_to_netcdf(snakemake.output[0])<|MERGE_RESOLUTION|>--- conflicted
+++ resolved
@@ -1143,13 +1143,8 @@
     if "snakemake" not in globals():
         from _helpers import mock_snakemake
 
-<<<<<<< HEAD
-        snakemake = mock_snakemake("add_electricity", clusters=90)
-    configure_logging(snakemake)
-=======
         snakemake = mock_snakemake("add_electricity", clusters=100)
     configure_logging(snakemake)  # pylint: disable=E0606
->>>>>>> 8ac05206
     set_scenario_config(snakemake)
 
     params = snakemake.params
