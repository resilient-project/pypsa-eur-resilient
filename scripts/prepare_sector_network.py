--- conflicted
+++ resolved
@@ -3731,13 +3731,7 @@
         )
 
 
-<<<<<<< HEAD
-def add_enhanced_geothermal(
-    n,
-    egs_potentials,
-    egs_overlap,
-    costs,
-):
+def add_enhanced_geothermal(n, egs_potentials, egs_overlap, costs):
     """
     Adds EGS potential to model.
 
@@ -3929,9 +3923,7 @@
             )
 
 
-=======
 # %%
->>>>>>> 4b1ecca6
 if __name__ == "__main__":
     if "snakemake" not in globals():
         from _helpers import mock_snakemake
