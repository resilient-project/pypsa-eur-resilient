# coding: utf-8

import pypsa
import re
import os
import pytz

import pandas as pd
import numpy as np
import xarray as xr

from itertools import product
from scipy.stats import beta
from vresutils.costdata import annuity

from build_energy_totals import build_eea_co2, build_eurostat_co2, build_co2_totals
from helper import override_component_attrs

import logging
logger = logging.getLogger(__name__)

from types import SimpleNamespace
spatial = SimpleNamespace()


def define_spatial(nodes):
    """
    Namespace for spatial

    Parameters
    ----------
    nodes : list-like
    """

    global spatial
    global options

    spatial.nodes = nodes

    # biomass

    spatial.biomass = SimpleNamespace()

    if options["biomass_transport"]:
        spatial.biomass.nodes = nodes + " solid biomass"
        spatial.biomass.locations = nodes
        spatial.biomass.industry = nodes + " solid biomass for industry"
        spatial.biomass.industry_cc = nodes + " solid biomass for industry CC"
    else:
        spatial.biomass.nodes = ["EU solid biomass"]
        spatial.biomass.locations = ["EU"]
        spatial.biomass.industry = ["solid biomass for industry"]
        spatial.biomass.industry_cc = ["solid biomass for industry CC"]

    spatial.biomass.df = pd.DataFrame(vars(spatial.biomass), index=nodes)

    # co2

    spatial.co2 = SimpleNamespace()

    if options["co2_network"]:
        spatial.co2.nodes = nodes + " co2 stored"
        spatial.co2.locations = nodes
        spatial.co2.vents = nodes + " co2 vent"
    else:
        spatial.co2.nodes = ["co2 stored"]
        spatial.co2.locations = ["EU"]
        spatial.co2.vents = ["co2 vent"]

    spatial.co2.df = pd.DataFrame(vars(spatial.co2), index=nodes)


def emission_sectors_from_opts(opts):

    sectors = ["electricity"]
    if "T" in opts:
        sectors += [
            "rail non-elec",
            "road non-elec"
        ]
    if "H" in opts:
        sectors += [
            "residential non-elec",
            "services non-elec"
        ]
    if "I" in opts:
        sectors += [
            "industrial non-elec",
            "industrial processes",
            "domestic aviation",
            "international aviation",
            "domestic navigation",
            "international navigation"
        ]

    return sectors


def get(item, investment_year=None):
    """Check whether item depends on investment year"""
    if isinstance(item, dict):
        return item[investment_year]
    else:
        return item


def create_network_topology(n, prefix, connector=" -> "):
    """
    Create a network topology like the power transmission network.

    Parameters
    ----------
    n : pypsa.Network
    prefix : str
    connector : str

    Returns
    -------
    pd.DataFrame with columns bus0, bus1 and length
    """

    ln_attrs = ["bus0", "bus1", "length"]
    lk_attrs = ["bus0", "bus1", "length", "underwater_fraction"]

    candidates = pd.concat([
        n.lines[ln_attrs],
        n.links.loc[n.links.carrier == "DC", lk_attrs]
    ]).fillna(0)

    positive_order = candidates.bus0 < candidates.bus1
    candidates_p = candidates[positive_order]
    swap_buses = {"bus0": "bus1", "bus1": "bus0"}
    candidates_n = candidates[~positive_order].rename(columns=swap_buses)
    candidates = pd.concat([candidates_p, candidates_n])

    topo = candidates.groupby(["bus0", "bus1"], as_index=False).mean()
    topo.index = topo.apply(lambda c: prefix + c.bus0 + connector + c.bus1, axis=1)
    return topo


def co2_emissions_year(countries, opts, year):
    """
    Calculate CO2 emissions in one specific year (e.g. 1990 or 2018).
    """

    eea_co2 = build_eea_co2(year)

    # TODO: read Eurostat data from year > 2014
    # this only affects the estimation of CO2 emissions for BA, RS, AL, ME, MK
    if year > 2014:
        eurostat_co2 = build_eurostat_co2(year=2014)
    else:
        eurostat_co2 = build_eurostat_co2(year)

    co2_totals = build_co2_totals(eea_co2, eurostat_co2)

    sectors = emission_sectors_from_opts(opts)

    co2_emissions = co2_totals.loc[countries, sectors].sum().sum()

    # convert MtCO2 to GtCO2
    co2_emissions *= 0.001

    return co2_emissions


# TODO: move to own rule with sector-opts wildcard?
def build_carbon_budget(o, fn):
    """
    Distribute carbon budget following beta or exponential transition path.
    """
    # opts?

    if "be" in o:
        #beta decay
        carbon_budget = float(o[o.find("cb")+2:o.find("be")])
        be = float(o[o.find("be")+2:])
    if "ex" in o:
        #exponential decay
        carbon_budget = float(o[o.find("cb")+2:o.find("ex")])
        r = float(o[o.find("ex")+2:])

    countries = n.buses.country.dropna().unique()

    e_1990 = co2_emissions_year(countries, opts, year=1990)

    #emissions at the beginning of the path (last year available 2018)
    e_0 = co2_emissions_year(countries, opts, year=2018)

    planning_horizons = snakemake.config['scenario']['planning_horizons']
    t_0 = planning_horizons[0]

    if "be" in o:

        # final year in the path
        t_f = t_0 + (2 * carbon_budget / e_0).round(0)

        def beta_decay(t):
            cdf_term = (t - t_0) / (t_f - t_0)
            return (e_0 / e_1990) * (1 - beta.cdf(cdf_term, be, be))

        #emissions (relative to 1990)
        co2_cap = pd.Series({t: beta_decay(t) for t in planning_horizons}, name=o)

    if "ex" in o:

        T = carbon_budget / e_0
        m = (1 + np.sqrt(1 + r * T)) / T

        def exponential_decay(t):
            return (e_0 / e_1990) * (1 + (m + r) * (t - t_0)) * np.exp(-m * (t - t_0))

        co2_cap = pd.Series({t: exponential_decay(t) for t in planning_horizons}, name=o)

    # TODO log in Snakefile
    if not os.path.exists(fn):
        os.makedirs(fn)
    co2_cap.to_csv(fn, float_format='%.3f')


def add_lifetime_wind_solar(n, costs):
    """Add lifetime for solar and wind generators."""
    for carrier in ['solar', 'onwind', 'offwind']:
        gen_i = n.generators.index.str.contains(carrier)
        n.generators.loc[gen_i, "lifetime"] = costs.at[carrier, 'lifetime']


def create_network_topology(n, prefix, connector=" -> ", bidirectional=True):
    """
    Create a network topology like the power transmission network.

    Parameters
    ----------
    n : pypsa.Network
    prefix : str
    connector : str
    bidirectional : bool, default True
        True: one link for each connection
        False: one link for each connection and direction (back and forth)

    Returns
    -------
    pd.DataFrame with columns bus0, bus1 and length
    """

    ln_attrs = ["bus0", "bus1", "length"]
    lk_attrs = ["bus0", "bus1", "length", "underwater_fraction"]

    candidates = pd.concat([
        n.lines[ln_attrs],
        n.links.loc[n.links.carrier == "DC", lk_attrs]
    ]).fillna(0)

    positive_order = candidates.bus0 < candidates.bus1
    candidates_p = candidates[positive_order]
    swap_buses = {"bus0": "bus1", "bus1": "bus0"}
    candidates_n = candidates[~positive_order].rename(columns=swap_buses)
    candidates = pd.concat([candidates_p, candidates_n])

    def make_index(c):
        return prefix + c.bus0 + connector + c.bus1

    topo = candidates.groupby(["bus0", "bus1"], as_index=False).mean()
    topo.index = topo.apply(make_index, axis=1)

    if not bidirectional:
        topo_reverse = topo.copy()
        topo_reverse.rename(columns=swap_buses, inplace=True)
        topo_reverse.index = topo_reverse.apply(make_index, axis=1)
        topo = topo.append(topo_reverse)

    return topo


# TODO merge issue with PyPSA-Eur
def update_wind_solar_costs(n, costs):
    """
    Update costs for wind and solar generators added with pypsa-eur to those
    cost in the planning year
    """

    #NB: solar costs are also manipulated for rooftop
    #when distribution grid is inserted
    n.generators.loc[n.generators.carrier=='solar', 'capital_cost'] = costs.at['solar-utility', 'fixed']

    n.generators.loc[n.generators.carrier=='onwind', 'capital_cost'] = costs.at['onwind', 'fixed']

    #for offshore wind, need to calculated connection costs

    #assign clustered bus
    #map initial network -> simplified network
    busmap_s = pd.read_csv(snakemake.input.busmap_s, index_col=0).squeeze()
    busmap_s.index = busmap_s.index.astype(str)
    busmap_s = busmap_s.astype(str)
    #map simplified network -> clustered network
    busmap = pd.read_csv(snakemake.input.busmap, index_col=0).squeeze()
    busmap.index = busmap.index.astype(str)
    busmap = busmap.astype(str)
    #map initial network -> clustered network
    clustermaps = busmap_s.map(busmap)

    #code adapted from pypsa-eur/scripts/add_electricity.py
    for connection in ['dc', 'ac']:
        tech = "offwind-" + connection
        profile = snakemake.input['profile_offwind_' + connection]
        with xr.open_dataset(profile) as ds:
            underwater_fraction = ds['underwater_fraction'].to_pandas()
            connection_cost = (snakemake.config['costs']['lines']['length_factor'] *
                               ds['average_distance'].to_pandas() *
                               (underwater_fraction *
                                costs.at[tech + '-connection-submarine', 'fixed'] +
                                (1. - underwater_fraction) *
                                costs.at[tech + '-connection-underground', 'fixed']))

            #convert to aggregated clusters with weighting
            weight = ds['weight'].to_pandas()

            #e.g. clusters == 37m means that VRE generators are left
            #at clustering of simplified network, but that they are
            #connected to 37-node network
            if snakemake.wildcards.clusters[-1:] == "m":
                genmap = busmap_s
            else:
                genmap = clustermaps

            connection_cost = (connection_cost*weight).groupby(genmap).sum()/weight.groupby(genmap).sum()

            capital_cost = (costs.at['offwind', 'fixed'] +
                            costs.at[tech + '-station', 'fixed'] +
                            connection_cost)

            logger.info("Added connection cost of {:0.0f}-{:0.0f} Eur/MW/a to {}"
                        .format(connection_cost[0].min(), connection_cost[0].max(), tech))

            n.generators.loc[n.generators.carrier==tech, 'capital_cost'] = capital_cost.rename(index=lambda node: node + ' ' + tech)


def add_carrier_buses(n, carriers):
    """
    Add buses to connect e.g. coal, nuclear and oil plants
    """
    if isinstance(carriers, str):
        carriers = [carriers]

    for carrier in carriers:

        n.add("Carrier", carrier)

        n.add("Bus",
            "EU " + carrier,
            location="EU",
            carrier=carrier
        )

        #capital cost could be corrected to e.g. 0.2 EUR/kWh * annuity and O&M
        n.add("Store",
            "EU " + carrier + " Store",
            bus="EU " + carrier,
            e_nom_extendable=True,
            e_cyclic=True,
            carrier=carrier,
        )

        n.add("Generator",
            "EU " + carrier,
            bus="EU " + carrier,
            p_nom_extendable=True,
            carrier=carrier,
            marginal_cost=costs.at[carrier, 'fuel']
        )


# TODO: PyPSA-Eur merge issue
def remove_elec_base_techs(n):
    """remove conventional generators (e.g. OCGT) and storage units (e.g. batteries and H2)
    from base electricity-only network, since they're added here differently using links
    """

    for c in n.iterate_components(snakemake.config["pypsa_eur"]):
        to_keep = snakemake.config["pypsa_eur"][c.name]
        to_remove = pd.Index(c.df.carrier.unique()).symmetric_difference(to_keep)
        print("Removing", c.list_name, "with carrier", to_remove)
        names = c.df.index[c.df.carrier.isin(to_remove)]
        print(names)
        n.mremove(c.name, names)
        n.carriers.drop(to_remove, inplace=True, errors="ignore")


# TODO: PyPSA-Eur merge issue
def remove_non_electric_buses(n):
    """
    remove buses from pypsa-eur with carriers which are not AC buses
    """
    print("drop buses from PyPSA-Eur with carrier: ", n.buses[~n.buses.carrier.isin(["AC", "DC"])].carrier.unique())
    n.buses = n.buses[n.buses.carrier.isin(["AC", "DC"])]


def patch_electricity_network(n):
    remove_elec_base_techs(n)
    remove_non_electric_buses(n)
    update_wind_solar_costs(n, costs)
    n.loads["carrier"] = "electricity"
    n.buses["location"] = n.buses.index
    # remove trailing white space of load index until new PyPSA version after v0.18.
    n.loads.rename(lambda x: x.strip(), inplace=True)
    n.loads_t.p_set.rename(lambda x: x.strip(), axis=1, inplace=True)


def add_co2_tracking(n, options):

    # minus sign because opposite to how fossil fuels used:
    # CH4 burning puts CH4 down, atmosphere up
    n.add("Carrier", "co2",
          co2_emissions=-1.)

    # this tracks CO2 in the atmosphere
    n.add("Bus",
        "co2 atmosphere",
        location="EU",
        carrier="co2"
    )

    # can also be negative
    n.add("Store",
        "co2 atmosphere",
        e_nom_extendable=True,
        e_min_pu=-1,
        carrier="co2",
        bus="co2 atmosphere"
    )

    # this tracks CO2 stored, e.g. underground
    n.madd("Bus",
        spatial.co2.nodes,
        location=spatial.co2.locations,
        carrier="co2 stored"
    )

    n.madd("Store",
        spatial.co2.nodes,
        e_nom_extendable=True,
        e_nom_max=np.inf,
        capital_cost=options['co2_sequestration_cost'],
        carrier="co2 stored",
        bus=spatial.co2.nodes
    )

    if options['co2_vent']:

        n.madd("Link",
            spatial.co2.vents,
            bus0=spatial.co2.nodes,
            bus1="co2 atmosphere",
            carrier="co2 vent",
            efficiency=1.,
            p_nom_extendable=True
        )


def add_co2_network(n, costs):

    logger.info("Adding CO2 network.")
    co2_links = create_network_topology(n, "CO2 pipeline ")

    cost_onshore = (1 - co2_links.underwater_fraction) * costs.at['CO2 pipeline', 'fixed'] * co2_links.length
    cost_submarine = co2_links.underwater_fraction * costs.at['CO2 submarine pipeline', 'fixed'] * co2_links.length
    capital_cost = cost_onshore + cost_submarine

    n.madd("Link",
        co2_links.index,
        bus0=co2_links.bus0.values + " co2 stored",
        bus1=co2_links.bus1.values + " co2 stored",
        p_min_pu=-1,
        p_nom_extendable=True,
        length=co2_links.length.values,
        capital_cost=capital_cost.values,
        carrier="CO2 pipeline",
        lifetime=costs.at['CO2 pipeline', 'lifetime']
    )


def add_dac(n, costs):

    heat_carriers = ["urban central heat", "services urban decentral heat"]
    heat_buses = n.buses.index[n.buses.carrier.isin(heat_carriers)]
    locations = n.buses.location[heat_buses]

    efficiency2 = -(costs.at['direct air capture', 'electricity-input'] + costs.at['direct air capture', 'compression-electricity-input'])
    efficiency3 = -(costs.at['direct air capture', 'heat-input'] - costs.at['direct air capture', 'compression-heat-output'])

    n.madd("Link",
        heat_buses.str.replace(" heat", " DAC"),
        bus0="co2 atmosphere",
        bus1=spatial.co2.df.loc[locations, "nodes"].values,
        bus2=locations.values,
        bus3=heat_buses,
        carrier="DAC",
        capital_cost=costs.at['direct air capture', 'fixed'],
        efficiency=1.,
        efficiency2=efficiency2,
        efficiency3=efficiency3,
        p_nom_extendable=True,
        lifetime=costs.at['direct air capture', 'lifetime']
    )


def add_co2limit(n, Nyears=1., limit=0.):

    print("Adding CO2 budget limit as per unit of 1990 levels of", limit)

    countries = n.buses.country.dropna().unique()

    sectors = emission_sectors_from_opts(opts)

    # convert Mt to tCO2
    co2_totals = 1e6 * pd.read_csv(snakemake.input.co2_totals_name, index_col=0)

    co2_limit = co2_totals.loc[countries, sectors].sum().sum()

    co2_limit *= limit * Nyears

    n.add("GlobalConstraint",
        "CO2Limit",
        carrier_attribute="co2_emissions",
        sense="<=",
        constant=co2_limit
    )

# TODO PyPSA-Eur merge issue
def average_every_nhours(n, offset):
    logger.info(f'Resampling the network to {offset}')
    m = n.copy(with_time=False)

    # TODO is this still needed?
    #fix copying of network attributes
    #copied from pypsa/io.py, should be in pypsa/components.py#Network.copy()
    allowed_types = (float, int, bool, str) + tuple(np.typeDict.values())
    attrs = dict((attr, getattr(n, attr))
                 for attr in dir(n)
                 if (not attr.startswith("__") and
                     isinstance(getattr(n,attr), allowed_types)))
    for k,v in attrs.items():
        setattr(m,k,v)

    snapshot_weightings = n.snapshot_weightings.resample(offset).sum()
    m.set_snapshots(snapshot_weightings.index)
    m.snapshot_weightings = snapshot_weightings

    for c in n.iterate_components():
        pnl = getattr(m, c.list_name+"_t")
        for k, df in c.pnl.items():
            if not df.empty:
                if c.list_name == "stores" and k == "e_max_pu":
                    pnl[k] = df.resample(offset).min()
                elif c.list_name == "stores" and k == "e_min_pu":
                    pnl[k] = df.resample(offset).max()
                else:
                    pnl[k] = df.resample(offset).mean()

    return m


def generate_periodic_profiles(dt_index, nodes, weekly_profile, localize=None):
    """
    Give a 24*7 long list of weekly hourly profiles, generate this for each
    country for the period dt_index, taking account of time zones and summer time.
    """

    weekly_profile = pd.Series(weekly_profile, range(24*7))

    week_df = pd.DataFrame(index=dt_index, columns=nodes)

    for node in nodes:
        timezone = pytz.timezone(pytz.country_timezones[node[:2]][0])
        tz_dt_index = dt_index.tz_convert(timezone)
        week_df[node] = [24 * dt.weekday() + dt.hour for dt in tz_dt_index]
        week_df[node] = week_df[node].map(weekly_profile)

    week_df = week_df.tz_localize(localize)

    return week_df


def cycling_shift(df, steps=1):
    """Cyclic shift on index of pd.Series|pd.DataFrame by number of steps"""
    df = df.copy()
    new_index = np.roll(df.index, steps)
    df.values[:] = df.reindex(index=new_index).values
    return df


def transport_degree_factor(
    temperature,
    deadband_lower=15,
    deadband_upper=20,
    lower_degree_factor=0.5,
    upper_degree_factor=1.6):
    """
    Work out how much energy demand in vehicles increases due to heating and cooling.
    There is a deadband where there is no increase.
    Degree factors are % increase in demand compared to no heating/cooling fuel consumption.
    Returns per unit increase in demand for each place and time
    """

    dd = temperature.copy()

    dd[(temperature > deadband_lower) & (temperature < deadband_upper)] = 0.

    dT_lower = deadband_lower - temperature[temperature < deadband_lower]
    dd[temperature < deadband_lower] = lower_degree_factor / 100 * dT_lower

    dT_upper = temperature[temperature > deadband_upper] - deadband_upper
    dd[temperature > deadband_upper] = upper_degree_factor / 100 * dT_upper

    return dd


# TODO separate sectors and move into own rules
def prepare_data(n):


    ##############
    #Heating
    ##############


    ashp_cop = xr.open_dataarray(snakemake.input.cop_air_total).to_pandas().reindex(index=n.snapshots)
    gshp_cop = xr.open_dataarray(snakemake.input.cop_soil_total).to_pandas().reindex(index=n.snapshots)

    solar_thermal = xr.open_dataarray(snakemake.input.solar_thermal_total).to_pandas().reindex(index=n.snapshots)
    # 1e3 converts from W/m^2 to MW/(1000m^2) = kW/m^2
    solar_thermal = options['solar_cf_correction'] * solar_thermal / 1e3

    energy_totals = pd.read_csv(snakemake.input.energy_totals_name, index_col=0)

    nodal_energy_totals = energy_totals.loc[pop_layout.ct].fillna(0.)
    nodal_energy_totals.index = pop_layout.index
    # district heat share not weighted by population
    district_heat_share = round(nodal_energy_totals["district heat share"],
                                ndigits=2)
    nodal_energy_totals = nodal_energy_totals.multiply(pop_layout.fraction, axis=0)

    # copy forward the daily average heat demand into each hour, so it can be multipled by the intraday profile
    daily_space_heat_demand = xr.open_dataarray(snakemake.input.heat_demand_total).to_pandas().reindex(index=n.snapshots, method="ffill")

    intraday_profiles = pd.read_csv(snakemake.input.heat_profile, index_col=0)

    sectors = ["residential", "services"]
    uses = ["water", "space"]

    heat_demand = {}
    electric_heat_supply = {}
    for sector, use in product(sectors, uses):
        weekday = list(intraday_profiles[f"{sector} {use} weekday"])
        weekend = list(intraday_profiles[f"{sector} {use} weekend"])
        weekly_profile = weekday * 5 + weekend * 2
        intraday_year_profile = generate_periodic_profiles(
            daily_space_heat_demand.index.tz_localize("UTC"),
            nodes=daily_space_heat_demand.columns,
            weekly_profile=weekly_profile
        )

        if use == "space":
            heat_demand_shape = daily_space_heat_demand * intraday_year_profile
        else:
            heat_demand_shape = intraday_year_profile

        heat_demand[f"{sector} {use}"] = (heat_demand_shape/heat_demand_shape.sum()).multiply(nodal_energy_totals[f"total {sector} {use}"]) * 1e6
        electric_heat_supply[f"{sector} {use}"] = (heat_demand_shape/heat_demand_shape.sum()).multiply(nodal_energy_totals[f"electricity {sector} {use}"]) * 1e6

    heat_demand = pd.concat(heat_demand, axis=1)
    electric_heat_supply = pd.concat(electric_heat_supply, axis=1)

    # subtract from electricity load since heat demand already in heat_demand
    electric_nodes = n.loads.index[n.loads.carrier == "electricity"]
    n.loads_t.p_set[electric_nodes] = n.loads_t.p_set[electric_nodes] - electric_heat_supply.groupby(level=1, axis=1).sum()[electric_nodes]

    ##############
    #Transport
    ##############

    ## Get overall demand curve for all vehicles

    traffic = pd.read_csv(snakemake.input.traffic_data_KFZ, skiprows=2, usecols=["count"], squeeze=True)

    #Generate profiles
    transport_shape = generate_periodic_profiles(
        dt_index=n.snapshots.tz_localize("UTC"),
        nodes=pop_layout.index,
        weekly_profile=traffic.values
    )
    transport_shape = transport_shape / transport_shape.sum()

    transport_data = pd.read_csv(snakemake.input.transport_name, index_col=0)

    nodal_transport_data = transport_data.loc[pop_layout.ct].fillna(0.)
    nodal_transport_data.index = pop_layout.index
    nodal_transport_data["number cars"] = pop_layout["fraction"] * nodal_transport_data["number cars"]
    nodal_transport_data.loc[nodal_transport_data["average fuel efficiency"] == 0., "average fuel efficiency"] = transport_data["average fuel efficiency"].mean()


    # electric motors are more efficient, so alter transport demand

    plug_to_wheels_eta = options.get("bev_plug_to_wheel_efficiency", 0.2)
    battery_to_wheels_eta = plug_to_wheels_eta * options.get("bev_charge_efficiency", 0.9)

    efficiency_gain = nodal_transport_data["average fuel efficiency"] / battery_to_wheels_eta

    #get heating demand for correction to demand time series
    temperature = xr.open_dataarray(snakemake.input.temp_air_total).to_pandas()

    # correction factors for vehicle heating
    dd_ICE = transport_degree_factor(
        temperature,
        options['transport_heating_deadband_lower'],
        options['transport_heating_deadband_upper'],
        options['ICE_lower_degree_factor'],
        options['ICE_upper_degree_factor']
    )

    dd_EV = transport_degree_factor(
        temperature,
        options['transport_heating_deadband_lower'],
        options['transport_heating_deadband_upper'],
        options['EV_lower_degree_factor'],
        options['EV_upper_degree_factor']
    )

    # divide out the heating/cooling demand from ICE totals
    # and multiply back in the heating/cooling demand for EVs
    ice_correction = (transport_shape * (1 + dd_ICE)).sum() / transport_shape.sum()

    energy_totals_transport = nodal_energy_totals["total road"] + nodal_energy_totals["total rail"] - nodal_energy_totals["electricity rail"]

    transport = (transport_shape.multiply(energy_totals_transport) * 1e6 * Nyears).divide(efficiency_gain * ice_correction).multiply(1 + dd_EV)

    ## derive plugged-in availability for PKW's (cars)

    traffic = pd.read_csv(snakemake.input.traffic_data_Pkw, skiprows=2, usecols=["count"], squeeze=True)

    avail_max = options.get("bev_avail_max", 0.95)
    avail_mean = options.get("bev_avail_mean", 0.8)

    avail = avail_max - (avail_max - avail_mean) * (traffic - traffic.min()) / (traffic.mean() - traffic.min())

    avail_profile = generate_periodic_profiles(
        dt_index=n.snapshots.tz_localize("UTC"),
        nodes=pop_layout.index,
        weekly_profile=avail.values
    )

    dsm_week = np.zeros((24*7,))

    dsm_week[(np.arange(0,7,1) * 24 + options['bev_dsm_restriction_time'])] = options['bev_dsm_restriction_value']

    dsm_profile = generate_periodic_profiles(
        dt_index=n.snapshots.tz_localize("UTC"),
        nodes=pop_layout.index,
        weekly_profile=dsm_week
    )


    return nodal_energy_totals, heat_demand, ashp_cop, gshp_cop, solar_thermal, transport, avail_profile, dsm_profile, nodal_transport_data, district_heat_share


# TODO checkout PyPSA-Eur script
def prepare_costs(cost_file, USD_to_EUR, discount_rate, Nyears, lifetime):

    #set all asset costs and other parameters
    costs = pd.read_csv(cost_file, index_col=[0,1]).sort_index()

    #correct units to MW and EUR
    costs.loc[costs.unit.str.contains("/kW"), "value"] *= 1e3
    costs.loc[costs.unit.str.contains("USD"), "value"] *= USD_to_EUR

    #min_count=1 is important to generate NaNs which are then filled by fillna
    costs = costs.loc[:, "value"].unstack(level=1).groupby("technology").sum(min_count=1)
    costs = costs.fillna({"CO2 intensity" : 0,
                          "FOM" : 0,
                          "VOM" : 0,
                          "discount rate" : discount_rate,
                          "efficiency" : 1,
                          "fuel" : 0,
                          "investment" : 0,
                          "lifetime" : lifetime
    })

    annuity_factor = lambda v: annuity(v["lifetime"], v["discount rate"]) + v["FOM"] / 100
    costs["fixed"] = [annuity_factor(v) * v["investment"] * Nyears for i, v in costs.iterrows()]

    return costs


def add_generation(n, costs):

    print("adding electricity generation")

    nodes = pop_layout.index

    fallback = {"OCGT": "gas"}
    conventionals = options.get("conventional_generation", fallback)

    add_carrier_buses(n, np.unique(list(conventionals.values())))

    for generator, carrier in conventionals.items():

        n.madd("Link",
            nodes + " " + generator,
            bus0="EU " + carrier,
            bus1=nodes,
            bus2="co2 atmosphere",
            marginal_cost=costs.at[generator, 'efficiency'] * costs.at[generator, 'VOM'], #NB: VOM is per MWel
            capital_cost=costs.at[generator, 'efficiency'] * costs.at[generator, 'fixed'], #NB: fixed cost is per MWel
            p_nom_extendable=True,
            carrier=generator,
            efficiency=costs.at[generator, 'efficiency'],
            efficiency2=costs.at[carrier, 'CO2 intensity'],
            lifetime=costs.at[generator, 'lifetime']
        )


def add_wave(n, wave_cost_factor):

    # TODO: handle in Snakefile
    wave_fn = "data/WindWaveWEC_GLTB.xlsx"

    #in kW
    capacity = pd.Series({"Attenuator": 750,
                          "F2HB": 1000,
                          "MultiPA": 600})

    #in EUR/MW
    annuity_factor = annuity(25,0.07) + 0.03
    costs = 1e6 * wave_cost_factor * annuity_factor * pd.Series({"Attenuator": 2.5,
                                                                 "F2HB": 2,
                                                                 "MultiPA": 1.5})

    sheets = pd.read_excel(wave_fn, sheet_name=["FirthForth", "Hebrides"],
                           usecols=["Attenuator", "F2HB", "MultiPA"],
                           index_col=0, skiprows=[0], parse_dates=True)

    wave = pd.concat([sheets[l].divide(capacity, axis=1) for l in locations],
                     keys=locations,
                     axis=1)

    for wave_type in costs.index:
        n.add("Generator",
            "Hebrides " + wave_type,
            bus="GB4 0", # TODO this location is hardcoded
            p_nom_extendable=True,
            carrier="wave",
            capital_cost=costs[wave_type],
            p_max_pu=wave["Hebrides", wave_type]
        )


def insert_electricity_distribution_grid(n, costs):
    # TODO pop_layout?
    # TODO options?

    print("Inserting electricity distribution grid with investment cost factor of",
          options['electricity_distribution_grid_cost_factor'])

    nodes = pop_layout.index

    cost_factor = options['electricity_distribution_grid_cost_factor']

    n.madd("Bus",
        nodes + " low voltage",
        location=nodes,
        carrier="low voltage"
    )

    n.madd("Link",
        nodes + " electricity distribution grid",
        bus0=nodes,
        bus1=nodes + " low voltage",
        p_nom_extendable=True,
        p_min_pu=-1,
        carrier="electricity distribution grid",
        efficiency=1,
        lifetime=costs.at['electricity distribution grid', 'lifetime'],
        capital_cost=costs.at['electricity distribution grid', 'fixed'] * cost_factor
    )

    # this catches regular electricity load and "industry electricity"
    loads = n.loads.index[n.loads.carrier.str.contains("electricity")]
    n.loads.loc[loads, "bus"] += " low voltage"

    bevs = n.links.index[n.links.carrier == "BEV charger"]
    n.links.loc[bevs, "bus0"] += " low voltage"

    v2gs = n.links.index[n.links.carrier == "V2G"]
    n.links.loc[v2gs, "bus1"] += " low voltage"

    hps = n.links.index[n.links.carrier.str.contains("heat pump")]
    n.links.loc[hps, "bus0"] += " low voltage"

    rh = n.links.index[n.links.carrier.str.contains("resistive heater")]
    n.links.loc[rh, "bus0"] += " low voltage"

    mchp = n.links.index[n.links.carrier.str.contains("micro gas")]
    n.links.loc[mchp, "bus1"] += " low voltage"

    # set existing solar to cost of utility cost rather the 50-50 rooftop-utility
    solar = n.generators.index[n.generators.carrier == "solar"]
    n.generators.loc[solar, "capital_cost"] = costs.at['solar-utility', 'fixed']
    if snakemake.wildcards.clusters[-1:] == "m":
        simplified_pop_layout = pd.read_csv(snakemake.input.simplified_pop_layout, index_col=0)
        pop_solar = simplified_pop_layout.total.rename(index = lambda x: x + " solar")
    else:
        pop_solar = pop_layout.total.rename(index = lambda x: x + " solar")

    # add max solar rooftop potential assuming 0.1 kW/m2 and 10 m2/person,
    # i.e. 1 kW/person (population data is in thousands of people) so we get MW
    potential = 0.1 * 10 * pop_solar

    n.madd("Generator",
        solar,
        suffix=" rooftop",
        bus=n.generators.loc[solar, "bus"] + " low voltage",
        carrier="solar rooftop",
        p_nom_extendable=True,
        p_nom_max=potential,
        marginal_cost=n.generators.loc[solar, 'marginal_cost'],
        capital_cost=costs.at['solar-rooftop', 'fixed'],
        efficiency=n.generators.loc[solar, 'efficiency'],
        p_max_pu=n.generators_t.p_max_pu[solar],
        lifetime=costs.at['solar-rooftop', 'lifetime']
    )

    n.add("Carrier", "home battery")

    n.madd("Bus",
        nodes + " home battery",
        location=nodes,
        carrier="home battery"
    )

    n.madd("Store",
        nodes + " home battery",
        bus=nodes + " home battery",
        e_cyclic=True,
        e_nom_extendable=True,
        carrier="home battery",
        capital_cost=costs.at['home battery storage', 'fixed'],
        lifetime=costs.at['battery storage', 'lifetime']
    )

    n.madd("Link",
        nodes + " home battery charger",
        bus0=nodes + " low voltage",
        bus1=nodes + " home battery",
        carrier="home battery charger",
        efficiency=costs.at['battery inverter', 'efficiency']**0.5,
        capital_cost=costs.at['home battery inverter', 'fixed'],
        p_nom_extendable=True,
        lifetime=costs.at['battery inverter', 'lifetime']
    )

    n.madd("Link",
        nodes + " home battery discharger",
        bus0=nodes + " home battery",
        bus1=nodes + " low voltage",
        carrier="home battery discharger",
        efficiency=costs.at['battery inverter', 'efficiency']**0.5,
        marginal_cost=options['marginal_cost_storage'],
        p_nom_extendable=True,
        lifetime=costs.at['battery inverter', 'lifetime']
    )


def insert_gas_distribution_costs(n, costs):
    # TODO options?

    f_costs = options['gas_distribution_grid_cost_factor']

    print("Inserting gas distribution grid with investment cost factor of", f_costs)

    capital_cost = costs.loc['electricity distribution grid']["fixed"] * f_costs

    # gas boilers
    gas_b = n.links.index[n.links.carrier.str.contains("gas boiler") &
                          (~n.links.carrier.str.contains("urban central"))]
    n.links.loc[gas_b, "capital_cost"] += capital_cost

    # micro CHPs
    mchp = n.links.index[n.links.carrier.str.contains("micro gas")]
    n.links.loc[mchp,  "capital_cost"] += capital_cost


def add_electricity_grid_connection(n, costs):

    carriers = ["onwind", "solar"]

    gens = n.generators.index[n.generators.carrier.isin(carriers)]

    n.generators.loc[gens, "capital_cost"] += costs.at['electricity grid connection', 'fixed']


def add_storage(n, costs):
    # TODO pop_layout
    # TODO options?

    print("adding electricity storage")

    nodes = pop_layout.index

    n.add("Carrier", "H2")

    n.madd("Bus",
        nodes + " H2",
        location=nodes,
        carrier="H2"
    )

    n.madd("Link",
        nodes + " H2 Electrolysis",
        bus1=nodes + " H2",
        bus0=nodes,
        p_nom_extendable=True,
        carrier="H2 Electrolysis",
        efficiency=costs.at["electrolysis", "efficiency"],
        capital_cost=costs.at["electrolysis", "fixed"],
        lifetime=costs.at['electrolysis', 'lifetime']
    )

    n.madd("Link",
        nodes + " H2 Fuel Cell",
        bus0=nodes + " H2",
        bus1=nodes,
        p_nom_extendable=True,
        carrier ="H2 Fuel Cell",
        efficiency=costs.at["fuel cell", "efficiency"],
        capital_cost=costs.at["fuel cell", "fixed"] * costs.at["fuel cell", "efficiency"], #NB: fixed cost is per MWel
        lifetime=costs.at['fuel cell', 'lifetime']
    )

    cavern_nodes = pd.DataFrame()
    if options['hydrogen_underground_storage']:
         h2_salt_cavern_potential = pd.read_csv(snakemake.input.h2_cavern, index_col=0, squeeze=True)
         h2_cavern_ct = h2_salt_cavern_potential[~h2_salt_cavern_potential.isna()]
         cavern_nodes = pop_layout[pop_layout.ct.isin(h2_cavern_ct.index)]

         h2_capital_cost = costs.at["hydrogen storage underground", "fixed"]

         # assumptions: weight storage potential in a country by population
         # TODO: fix with real geographic potentials
         # convert TWh to MWh with 1e6
         h2_pot = h2_cavern_ct.loc[cavern_nodes.ct]
         h2_pot.index = cavern_nodes.index
         h2_pot = h2_pot * cavern_nodes.fraction * 1e6

         n.madd("Store",
            cavern_nodes.index + " H2 Store",
            bus=cavern_nodes.index + " H2",
            e_nom_extendable=True,
            e_nom_max=h2_pot.values,
            e_cyclic=True,
            carrier="H2 Store",
            capital_cost=h2_capital_cost
        )

    # hydrogen stored overground (where not already underground)
    h2_capital_cost = costs.at["hydrogen storage tank incl. compressor", "fixed"]
    nodes_overground = cavern_nodes.index.symmetric_difference(nodes)

    n.madd("Store",
        nodes_overground + " H2 Store",
        bus=nodes_overground + " H2",
        e_nom_extendable=True,
        e_cyclic=True,
        carrier="H2 Store",
        capital_cost=h2_capital_cost
    )

    attrs = ["bus0", "bus1", "length"]
    h2_links = pd.DataFrame(columns=attrs)

    candidates = pd.concat({"lines": n.lines[attrs],
                            "links": n.links.loc[n.links.carrier == "DC", attrs]})

    for candidate in candidates.index:
        buses = [candidates.at[candidate, "bus0"], candidates.at[candidate, "bus1"]]
        buses.sort()
        name = f"H2 pipeline {buses[0]} -> {buses[1]}"
        if name not in h2_links.index:
            h2_links.at[name, "bus0"] = buses[0]
            h2_links.at[name, "bus1"] = buses[1]
            h2_links.at[name, "length"] = candidates.at[candidate, "length"]

    # TODO Add efficiency losses
    n.madd("Link",
        h2_links.index,
        bus0=h2_links.bus0.values + " H2",
        bus1=h2_links.bus1.values + " H2",
        p_min_pu=-1,
        p_nom_extendable=True,
        length=h2_links.length.values,
        capital_cost=costs.at['H2 (g) pipeline', 'fixed'] * h2_links.length.values,
        carrier="H2 pipeline",
        lifetime=costs.at['H2 (g) pipeline', 'lifetime']
    )

    n.add("Carrier", "battery")

    n.madd("Bus",
        nodes + " battery",
        location=nodes,
        carrier="battery"
    )

    n.madd("Store",
        nodes + " battery",
        bus=nodes + " battery",
        e_cyclic=True,
        e_nom_extendable=True,
        carrier="battery",
        capital_cost=costs.at['battery storage', 'fixed'],
        lifetime=costs.at['battery storage', 'lifetime']
    )

    n.madd("Link",
        nodes + " battery charger",
        bus0=nodes,
        bus1=nodes + " battery",
        carrier="battery charger",
        efficiency=costs.at['battery inverter', 'efficiency']**0.5,
        capital_cost=costs.at['battery inverter', 'fixed'],
        p_nom_extendable=True,
        lifetime=costs.at['battery inverter', 'lifetime']
    )

    n.madd("Link",
        nodes + " battery discharger",
        bus0=nodes + " battery",
        bus1=nodes,
        carrier="battery discharger",
        efficiency=costs.at['battery inverter', 'efficiency']**0.5,
        marginal_cost=options['marginal_cost_storage'],
        p_nom_extendable=True,
        lifetime=costs.at['battery inverter', 'lifetime']
    )

    if options['methanation']:

        n.madd("Link",
            spatial.nodes,
            suffix=" Sabatier",
            bus0=nodes + " H2",
            bus1="EU gas",
            bus2=spatial.co2.nodes,
            p_nom_extendable=True,
            carrier="Sabatier",
            efficiency=costs.at["methanation", "efficiency"],
            efficiency2=-costs.at["methanation", "efficiency"] * costs.at['gas', 'CO2 intensity'],
            capital_cost=costs.at["methanation", "fixed"] * costs.at["methanation", "efficiency"],  # costs given per kW_gas
            lifetime=costs.at['methanation', 'lifetime']
        )

    if options['helmeth']:

        n.madd("Link",
            spatial.nodes,
            suffix=" helmeth",
            bus0=nodes,
            bus1="EU gas",
            bus2=spatial.co2.nodes,
            carrier="helmeth",
            p_nom_extendable=True,
            efficiency=costs.at["helmeth", "efficiency"],
            efficiency2=-costs.at["helmeth", "efficiency"] * costs.at['gas', 'CO2 intensity'],
            capital_cost=costs.at["helmeth", "fixed"],
            lifetime=costs.at['helmeth', 'lifetime']
        )


    if options['SMR']:

        n.madd("Link",
            spatial.nodes,
            suffix=" SMR CC",
            bus0="EU gas",
            bus1=nodes + " H2",
            bus2="co2 atmosphere",
            bus3=spatial.co2.nodes,
            p_nom_extendable=True,
            carrier="SMR CC",
            efficiency=costs.at["SMR CC", "efficiency"],
            efficiency2=costs.at['gas', 'CO2 intensity'] * (1 - options["cc_fraction"]),
            efficiency3=costs.at['gas', 'CO2 intensity'] * options["cc_fraction"],
            capital_cost=costs.at["SMR CC", "fixed"],
            lifetime=costs.at['SMR CC', 'lifetime']
        )

        n.madd("Link",
            nodes + " SMR",
            bus0="EU gas",
            bus1=nodes + " H2",
            bus2="co2 atmosphere",
            p_nom_extendable=True,
            carrier="SMR",
            efficiency=costs.at["SMR", "efficiency"],
            efficiency2=costs.at['gas', 'CO2 intensity'],
            capital_cost=costs.at["SMR", "fixed"],
            lifetime=costs.at['SMR', 'lifetime']
        )


def add_land_transport(n, costs):
    # TODO options?

    print("adding land transport")

    fuel_cell_share = get(options["land_transport_fuel_cell_share"], investment_year)
    electric_share = get(options["land_transport_electric_share"], investment_year)
    ice_share = 1 - fuel_cell_share - electric_share

    print("FCEV share", fuel_cell_share)
    print("EV share", electric_share)
    print("ICEV share", ice_share)

    assert ice_share >= 0, "Error, more FCEV and EV share than 1."

    nodes = pop_layout.index

    if electric_share > 0:

        n.add("Carrier", "Li ion")

        n.madd("Bus",
            nodes,
            location=nodes,
            suffix=" EV battery",
            carrier="Li ion"
        )

        p_set = electric_share * (transport[nodes] + cycling_shift(transport[nodes], 1) + cycling_shift(transport[nodes], 2)) / 3

        n.madd("Load",
            nodes,
            suffix=" land transport EV",
            bus=nodes + " EV battery",
            carrier="land transport EV",
            p_set=p_set
        )


        p_nom = nodal_transport_data["number cars"] * options.get("bev_charge_rate", 0.011) * electric_share

        n.madd("Link",
            nodes,
            suffix= " BEV charger",
            bus0=nodes,
            bus1=nodes + " EV battery",
            p_nom=p_nom,
            carrier="BEV charger",
            p_max_pu=avail_profile[nodes],
            efficiency=options.get("bev_charge_efficiency", 0.9),
            #These were set non-zero to find LU infeasibility when availability = 0.25
            #p_nom_extendable=True,
            #p_nom_min=p_nom,
            #capital_cost=1e6,  #i.e. so high it only gets built where necessary
        )

    if electric_share > 0 and options["v2g"]:

        n.madd("Link",
            nodes,
            suffix=" V2G",
            bus1=nodes,
            bus0=nodes + " EV battery",
            p_nom=p_nom,
            carrier="V2G",
            p_max_pu=avail_profile[nodes],
            efficiency=options.get("bev_charge_efficiency", 0.9),
        )

    if electric_share > 0 and options["bev_dsm"]:

        e_nom = nodal_transport_data["number cars"] * options.get("bev_energy", 0.05) * options["bev_availability"] * electric_share

        n.madd("Store",
            nodes,
            suffix=" battery storage",
            bus=nodes + " EV battery",
            carrier="battery storage",
            e_cyclic=True,
            e_nom=e_nom,
            e_max_pu=1,
            e_min_pu=dsm_profile[nodes]
        )

    if fuel_cell_share > 0:

        n.madd("Load",
            nodes,
            suffix=" land transport fuel cell",
            bus=nodes + " H2",
            carrier="land transport fuel cell",
            p_set=fuel_cell_share / options['transport_fuel_cell_efficiency'] * transport[nodes]
        )

    if ice_share > 0:

        if "EU oil" not in n.buses.index:
            n.add("Bus",
                "EU oil",
                location="EU",
                carrier="oil"
            )

        ice_efficiency = options['transport_internal_combustion_efficiency']

        n.madd("Load",
            nodes,
            suffix=" land transport oil",
            bus="EU oil",
            carrier="land transport oil",
            p_set=ice_share / ice_efficiency * transport[nodes]
        )

        co2 = ice_share / ice_efficiency * transport[nodes].sum().sum() / 8760 * costs.at["oil", 'CO2 intensity']

        n.madd("Load",
            ["land transport oil emissions"],
            bus="co2 atmosphere",
            carrier="land transport oil emissions",
            p_set=-co2
        )


def add_heat(n, costs):
    # TODO options?
    # TODO pop_layout?

    print("adding heat")

    sectors = ["residential", "services"]


    nodes, dist_fraction, urban_fraction = create_nodes_for_heat_sector()

    #NB: must add costs of central heating afterwards (EUR 400 / kWpeak, 50a, 1% FOM from Fraunhofer ISE)

    # exogenously reduce space heat demand
    if options["reduce_space_heat_exogenously"]:
        dE = get(options["reduce_space_heat_exogenously_factor"], investment_year)
        print(f"assumed space heat reduction of {dE*100} %")
        for sector in sectors:
            heat_demand[sector + " space"] = (1 - dE) * heat_demand[sector + " space"]

    heat_systems = [
        "residential rural",
        "services rural",
        "residential urban decentral",
        "services urban decentral",
        "urban central"
    ]

    for name in heat_systems:

        name_type = "central" if name == "urban central" else "decentral"

        n.add("Carrier", name + " heat")

        n.madd("Bus",
            nodes[name] + f" {name} heat",
            location=nodes[name],
            carrier=name + " heat"
        )

        ## Add heat load

        for sector in sectors:
            # heat demand weighting
            if "rural" in name:
                factor = 1 - urban_fraction[nodes[name]]
            elif "urban central" in name:
                factor = dist_fraction[nodes[name]]
            elif "urban decentral" in name:
                factor = urban_fraction[nodes[name]] - \
                    dist_fraction[nodes[name]]
            else:
                raise NotImplementedError(f" {name} not in " f"heat systems: {heat_systems}")

            if sector in name:
                heat_load = heat_demand[[sector + " water",sector + " space"]].groupby(level=1,axis=1).sum()[nodes[name]].multiply(factor)

        if name == "urban central":
            heat_load = heat_demand.groupby(level=1,axis=1).sum()[nodes[name]].multiply(factor * (1 + options['district_heating']['district_heating_loss']))

        n.madd("Load",
            nodes[name],
            suffix=f" {name} heat",
            bus=nodes[name] + f" {name} heat",
            carrier=name + " heat",
            p_set=heat_load
        )

        ## Add heat pumps

        heat_pump_type = "air" if "urban" in name else "ground"

        costs_name = f"{name_type} {heat_pump_type}-sourced heat pump"
        cop = {"air" : ashp_cop, "ground" : gshp_cop}
        efficiency = cop[heat_pump_type][nodes[name]] if options["time_dep_hp_cop"] else costs.at[costs_name, 'efficiency']

        n.madd("Link",
            nodes[name],
            suffix=f" {name} {heat_pump_type} heat pump",
            bus0=nodes[name],
            bus1=nodes[name] + f" {name} heat",
            carrier=f"{name} {heat_pump_type} heat pump",
            efficiency=efficiency,
            capital_cost=costs.at[costs_name, 'efficiency'] * costs.at[costs_name, 'fixed'],
            p_nom_extendable=True,
            lifetime=costs.at[costs_name, 'lifetime']
        )

        if options["tes"]:

            n.add("Carrier", name + " water tanks")

            n.madd("Bus",
                nodes[name] + f" {name} water tanks",
                location=nodes[name],
                carrier=name + " water tanks"
            )

            n.madd("Link",
                nodes[name] + f" {name} water tanks charger",
                bus0=nodes[name] + f" {name} heat",
                bus1=nodes[name] + f" {name} water tanks",
                efficiency=costs.at['water tank charger', 'efficiency'],
                carrier=name + " water tanks charger",
                p_nom_extendable=True
            )

            n.madd("Link",
                nodes[name] + f" {name} water tanks discharger",
                bus0=nodes[name] + f" {name} water tanks",
                bus1=nodes[name] + f" {name} heat",
                carrier=name + " water tanks discharger",
                efficiency=costs.at['water tank discharger', 'efficiency'],
                p_nom_extendable=True
            )


            if isinstance(options["tes_tau"], dict):
                tes_time_constant_days = options["tes_tau"][name_type]
            else:
                logger.warning("Deprecated: a future version will require you to specify 'tes_tau' ",
                               "for 'decentral' and 'central' separately.")
                tes_time_constant_days = options["tes_tau"] if name_type == "decentral" else 180.

            # conversion from EUR/m^3 to EUR/MWh for 40 K diff and 1.17 kWh/m^3/K
            capital_cost = costs.at[name_type + ' water tank storage', 'fixed'] / 0.00117 / 40

            n.madd("Store",
                nodes[name] + f" {name} water tanks",
                bus=nodes[name] + f" {name} water tanks",
                e_cyclic=True,
                e_nom_extendable=True,
                carrier=name + " water tanks",
                standing_loss=1 - np.exp(- 1 / 24 / tes_time_constant_days),
                capital_cost=capital_cost,
                lifetime=costs.at[name_type + ' water tank storage', 'lifetime']
            )

        if options["boilers"]:

            key = f"{name_type} resistive heater"

            n.madd("Link",
                nodes[name] + f" {name} resistive heater",
                bus0=nodes[name],
                bus1=nodes[name] + f" {name} heat",
                carrier=name + " resistive heater",
                efficiency=costs.at[key, 'efficiency'],
                capital_cost=costs.at[key, 'efficiency'] * costs.at[key, 'fixed'],
                p_nom_extendable=True,
                lifetime=costs.at[key, 'lifetime']
            )

            key = f"{name_type} gas boiler"

            n.madd("Link",
                nodes[name] + f" {name} gas boiler",
                p_nom_extendable=True,
                bus0="EU gas",
                bus1=nodes[name] + f" {name} heat",
                bus2="co2 atmosphere",
                carrier=name + " gas boiler",
                efficiency=costs.at[key, 'efficiency'],
                efficiency2=costs.at['gas', 'CO2 intensity'],
                capital_cost=costs.at[key, 'efficiency'] * costs.at[key, 'fixed'],
                lifetime=costs.at[key, 'lifetime']
            )

        if options["solar_thermal"]:

            n.add("Carrier", name + " solar thermal")

            n.madd("Generator",
                nodes[name],
                suffix=f" {name} solar thermal collector",
                bus=nodes[name] + f" {name} heat",
                carrier=name + " solar thermal",
                p_nom_extendable=True,
                capital_cost=costs.at[name_type + ' solar thermal', 'fixed'],
                p_max_pu=solar_thermal[nodes[name]],
                lifetime=costs.at[name_type + ' solar thermal', 'lifetime']
            )

        if options["chp"] and name == "urban central":

            # add gas CHP; biomass CHP is added in biomass section
            n.madd("Link",
                nodes[name] + " urban central gas CHP",
                bus0="EU gas",
                bus1=nodes[name],
                bus2=nodes[name] + " urban central heat",
                bus3="co2 atmosphere",
                carrier="urban central gas CHP",
                p_nom_extendable=True,
                capital_cost=costs.at['central gas CHP', 'fixed'] * costs.at['central gas CHP', 'efficiency'],
                marginal_cost=costs.at['central gas CHP', 'VOM'],
                efficiency=costs.at['central gas CHP', 'efficiency'],
                efficiency2=costs.at['central gas CHP', 'efficiency'] / costs.at['central gas CHP', 'c_b'],
                efficiency3=costs.at['gas', 'CO2 intensity'],
                lifetime=costs.at['central gas CHP', 'lifetime']
            )

            n.madd("Link",
                nodes[name] + " urban central gas CHP CC",
                bus0="EU gas",
                bus1=nodes[name],
                bus2=nodes[name] + " urban central heat",
                bus3="co2 atmosphere",
                bus4=spatial.co2.df.loc[nodes[name], "nodes"].values,
                carrier="urban central gas CHP CC",
                p_nom_extendable=True,
                capital_cost=costs.at['central gas CHP', 'fixed']*costs.at['central gas CHP', 'efficiency'] + costs.at['biomass CHP capture', 'fixed']*costs.at['gas', 'CO2 intensity'],
                marginal_cost=costs.at['central gas CHP', 'VOM'],
                efficiency=costs.at['central gas CHP', 'efficiency'] - costs.at['gas', 'CO2 intensity'] * (costs.at['biomass CHP capture', 'electricity-input'] + costs.at['biomass CHP capture', 'compression-electricity-input']),
                efficiency2=costs.at['central gas CHP', 'efficiency'] / costs.at['central gas CHP', 'c_b'] + costs.at['gas', 'CO2 intensity'] * (costs.at['biomass CHP capture', 'heat-output'] + costs.at['biomass CHP capture', 'compression-heat-output'] - costs.at['biomass CHP capture', 'heat-input']),
                efficiency3=costs.at['gas', 'CO2 intensity'] * (1-costs.at['biomass CHP capture', 'capture_rate']),
                efficiency4=costs.at['gas', 'CO2 intensity'] * costs.at['biomass CHP capture', 'capture_rate'],
                lifetime=costs.at['central gas CHP', 'lifetime']
            )

        if options["chp"] and options["micro_chp"] and name != "urban central":

            n.madd("Link",
                nodes[name] + f" {name} micro gas CHP",
                p_nom_extendable=True,
                bus0="EU gas",
                bus1=nodes[name],
                bus2=nodes[name] + f" {name} heat",
                bus3="co2 atmosphere",
                carrier=name + " micro gas CHP",
                efficiency=costs.at['micro CHP', 'efficiency'],
                efficiency2=costs.at['micro CHP', 'efficiency-heat'],
                efficiency3=costs.at['gas', 'CO2 intensity'],
                capital_cost=costs.at['micro CHP', 'fixed'],
                lifetime=costs.at['micro CHP', 'lifetime']
            )


    if options['retrofitting']['retro_endogen']:

        print("adding retrofitting endogenously")

        # resample heat demand temporal 'heat_demand_r' depending on in config
        # specified temporal resolution, to not overestimate retrofitting
        hours = list(filter(re.compile(r'^\d+h$', re.IGNORECASE).search, opts))
        if len(hours)==0:
            hours = [n.snapshots[1] - n.snapshots[0]]
        heat_demand_r =  heat_demand.resample(hours[0]).mean()

        # retrofitting data 'retro_data' with 'costs' [EUR/m^2] and heat
        # demand 'dE' [per unit of original heat demand] for each country and
        # different retrofitting strengths [additional insulation thickness in m]
        retro_data = pd.read_csv(snakemake.input.retro_cost_energy,
                                 index_col=[0, 1], skipinitialspace=True,
                                 header=[0, 1])
        # heated floor area [10^6 * m^2] per country
        floor_area = pd.read_csv(snakemake.input.floor_area, index_col=[0, 1])

        n.add("Carrier", "retrofitting")

        # share of space heat demand 'w_space' of total heat demand
        w_space = {}
        for sector in sectors:
            w_space[sector] = heat_demand_r[sector + " space"] / \
                (heat_demand_r[sector + " space"] + heat_demand_r[sector + " water"])
        w_space["tot"] = ((heat_demand_r["services space"] +
                           heat_demand_r["residential space"]) /
                           heat_demand_r.groupby(level=[1], axis=1).sum())


        for name in n.loads[n.loads.carrier.isin([x + " heat" for x in heat_systems])].index:

            node = n.buses.loc[name, "location"]
            ct = pop_layout.loc[node, "ct"]

            # weighting 'f' depending on the size of the population at the node
            f = urban_fraction[node] if "urban" in name else (1-urban_fraction[node])
            if f == 0:
                continue
            # get sector name ("residential"/"services"/or both "tot" for urban central)
            sec = [x if x in name else "tot" for x in sectors][0]

            # get floor aread at node and region (urban/rural) in m^2
            floor_area_node = ((pop_layout.loc[node].fraction
                                  * floor_area.loc[ct, "value"] * 10**6).loc[sec] * f)
            # total heat demand at node [MWh]
            demand = (n.loads_t.p_set[name].resample(hours[0])
                      .mean())

            # space heat demand at node [MWh]
            space_heat_demand = demand * w_space[sec][node]
            # normed time profile of space heat demand 'space_pu' (values between 0-1),
            # p_max_pu/p_min_pu of retrofitting generators
            space_pu = (space_heat_demand / space_heat_demand.max()).to_frame(name=node)

            # minimum heat demand 'dE' after retrofitting in units of original heat demand (values between 0-1)
            dE = retro_data.loc[(ct, sec), ("dE")]
            # get addtional energy savings 'dE_diff' between the different retrofitting strengths/generators at one node
            dE_diff = abs(dE.diff()).fillna(1-dE.iloc[0])
            # convert costs Euro/m^2 -> Euro/MWh
            capital_cost =  retro_data.loc[(ct, sec), ("cost")] * floor_area_node / \
                            ((1 - dE) * space_heat_demand.max())
            # number of possible retrofitting measures 'strengths' (set in list at config.yaml 'l_strength')
            # given in additional insulation thickness [m]
            # for each measure, a retrofitting generator is added at the node
            strengths = retro_data.columns.levels[1]

            # check that ambitious retrofitting has higher costs per MWh than moderate retrofitting
            if (capital_cost.diff() < 0).sum():
                print(f"Warning: costs are not linear for {ct} {sec}")
                s = capital_cost[(capital_cost.diff() < 0)].index
                strengths = strengths.drop(s)

            # reindex normed time profile of space heat demand back to hourly resolution
            space_pu = space_pu.reindex(index=heat_demand.index).fillna(method="ffill")

            # add for each retrofitting strength a generator with heat generation profile following the profile of the heat demand
            for strength in strengths:
                n.madd('Generator',
                    [node],
                    suffix=' retrofitting ' + strength + " " + name[6::],
                    bus=name,
                    carrier="retrofitting",
                    p_nom_extendable=True,
                    p_nom_max=dE_diff[strength] * space_heat_demand.max(), # maximum energy savings for this renovation strength
                    p_max_pu=space_pu,
                    p_min_pu=space_pu,
                    country=ct,
                    capital_cost=capital_cost[strength] * options['retrofitting']['cost_factor']
                )


def create_nodes_for_heat_sector():
    # TODO pop_layout

    # rural are areas with low heating density and individual heating
    # urban are areas with high heating density
    # urban can be split into district heating (central) and individual heating (decentral)

    ct_urban = pop_layout.urban.groupby(pop_layout.ct).sum()
    # distribution of urban population within a country
    pop_layout["urban_ct_fraction"] = pop_layout.urban / pop_layout.ct.map(ct_urban.get)

    sectors = ["residential", "services"]

    nodes = {}
    urban_fraction = pop_layout.urban / pop_layout[["rural", "urban"]].sum(axis=1)

    for sector in sectors:
        nodes[sector + " rural"] = pop_layout.index
        nodes[sector + " urban decentral"] = pop_layout.index

    # maximum potential of urban demand covered by district heating
    central_fraction = options['district_heating']["potential"]
    # district heating share at each node
    dist_fraction_node = district_heat_share * pop_layout["urban_ct_fraction"] / pop_layout["fraction"]
    nodes["urban central"] = dist_fraction_node.index
    # if district heating share larger than urban fraction -> set urban
    # fraction to district heating share
    urban_fraction = pd.concat([urban_fraction, dist_fraction_node],
                               axis=1).max(axis=1)
    # difference of max potential and today's share of district heating
    diff = (urban_fraction * central_fraction) - dist_fraction_node
    progress = get(options["district_heating"]["potential"], investment_year)
    dist_fraction_node += diff * progress
    print("************************************")
    print(
        "the current DH share compared to the maximum possible is increased \
           \n by a progress factor of ",
        progress,
        "resulting DH share: ",
        dist_fraction_node)
    print("**********************************")

    return nodes, dist_fraction_node, urban_fraction


def add_biomass(n, costs):

    print("adding biomass")

    biomass_potentials = pd.read_csv(snakemake.input.biomass_potentials, index_col=0)

    if options["biomass_transport"]:
        biomass_potentials_spatial = biomass_potentials.rename(index=lambda x: x + " solid biomass")
    else:
        biomass_potentials_spatial = biomass_potentials.sum()

    n.add("Carrier", "biogas")
    n.add("Carrier", "solid biomass")

    n.add("Bus",
        "EU biogas",
        location="EU",
        carrier="biogas"
    )

    n.madd("Bus",
        spatial.biomass.nodes,
        location=spatial.biomass.locations,
        carrier="solid biomass"
    )

    n.add("Store",
        "EU biogas",
        bus="EU biogas",
        carrier="biogas",
        e_nom=biomass_potentials["biogas"].sum(),
        marginal_cost=costs.at['biogas', 'fuel'],
        e_initial=biomass_potentials["biogas"].sum()
    )

    n.madd("Store",
        spatial.biomass.nodes,
        bus=spatial.biomass.nodes,
        carrier="solid biomass",
        e_nom=biomass_potentials_spatial["solid biomass"],
        marginal_cost=costs.at['solid biomass', 'fuel'],
        e_initial=biomass_potentials_spatial["solid biomass"]
    )

    n.add("Link",
        "biogas to gas",
        bus0="EU biogas",
        bus1="EU gas",
        bus2="co2 atmosphere",
        carrier="biogas to gas",
        capital_cost=costs.loc["biogas upgrading", "fixed"],
        marginal_cost=costs.loc["biogas upgrading", "VOM"],
        efficiency2=-costs.at['gas', 'CO2 intensity'],
        p_nom_extendable=True
    )

    if options["biomass_transport"]:

        transport_costs = pd.read_csv(
            snakemake.input.biomass_transport_costs,
            index_col=0,
            squeeze=True
        )

        # add biomass transport
        biomass_transport = create_network_topology(n, "biomass transport ", bidirectional=False)

        # costs
        bus0_costs = biomass_transport.bus0.apply(lambda x: transport_costs[x[:2]])
        bus1_costs = biomass_transport.bus1.apply(lambda x: transport_costs[x[:2]])
        biomass_transport["costs"] = pd.concat([bus0_costs, bus1_costs], axis=1).mean(axis=1)

        n.madd("Link",
            biomass_transport.index,
            bus0=biomass_transport.bus0 + " solid biomass",
            bus1=biomass_transport.bus1 + " solid biomass",
            p_nom_extendable=True,
            length=biomass_transport.length.values,
            marginal_cost=biomass_transport.costs * biomass_transport.length.values,
            capital_cost=1,
            carrier="solid biomass transport"
        )

    #AC buses with district heating
    urban_central = n.buses.index[n.buses.carrier == "urban central heat"]
    if not urban_central.empty and options["chp"]:
        urban_central = urban_central.str[:-len(" urban central heat")]

        key = 'central solid biomass CHP'

        n.madd("Link",
            urban_central + " urban central solid biomass CHP",
            bus0=spatial.biomass.df.loc[urban_central, "nodes"].values,
            bus1=urban_central,
            bus2=urban_central + " urban central heat",
            carrier="urban central solid biomass CHP",
            p_nom_extendable=True,
            capital_cost=costs.at[key, 'fixed'] * costs.at[key, 'efficiency'],
            marginal_cost=costs.at[key, 'VOM'],
            efficiency=costs.at[key, 'efficiency'],
            efficiency2=costs.at[key, 'efficiency-heat'],
            lifetime=costs.at[key, 'lifetime']
        )

        n.madd("Link",
            urban_central + " urban central solid biomass CHP CC",
            bus0=spatial.biomass.df.loc[urban_central, "nodes"].values,
            bus1=urban_central,
            bus2=urban_central + " urban central heat",
            bus3="co2 atmosphere",
            bus4=spatial.co2.df.loc[urban_central, "nodes"].values,
            carrier="urban central solid biomass CHP CC",
            p_nom_extendable=True,
            capital_cost=costs.at[key, 'fixed'] * costs.at[key, 'efficiency'] + costs.at['biomass CHP capture', 'fixed'] * costs.at['solid biomass', 'CO2 intensity'],
            marginal_cost=costs.at[key, 'VOM'],
            efficiency=costs.at[key, 'efficiency'] - costs.at['solid biomass', 'CO2 intensity'] * (costs.at['biomass CHP capture', 'electricity-input'] + costs.at['biomass CHP capture', 'compression-electricity-input']),
            efficiency2=costs.at[key, 'efficiency-heat'] + costs.at['solid biomass', 'CO2 intensity'] * (costs.at['biomass CHP capture', 'heat-output'] + costs.at['biomass CHP capture', 'compression-heat-output'] - costs.at['biomass CHP capture', 'heat-input']),
            efficiency3=-costs.at['solid biomass', 'CO2 intensity'] * costs.at['biomass CHP capture', 'capture_rate'],
            efficiency4=costs.at['solid biomass', 'CO2 intensity'] * costs.at['biomass CHP capture', 'capture_rate'],
            lifetime=costs.at[key, 'lifetime']
        )


def add_industry(n, costs):

    print("adding industrial demand")

    nodes = pop_layout.index

    # 1e6 to convert TWh to MWh
    industrial_demand = pd.read_csv(snakemake.input.industrial_demand, index_col=0) * 1e6

    n.madd("Bus",
        spatial.biomass.industry,
        location=spatial.biomass.locations,
        carrier="solid biomass for industry"
    )

    if options["biomass_transport"]:
        p_set = industrial_demand.loc[spatial.biomass.locations, "solid biomass"].rename(index=lambda x: x + " solid biomass for industry") / 8760
    else:
        p_set = industrial_demand["solid biomass"].sum() / 8760

    n.madd("Load",
        spatial.biomass.industry,
        bus=spatial.biomass.industry,
        carrier="solid biomass for industry",
        p_set=p_set
    )

    n.madd("Link",
        spatial.biomass.industry,
        bus0=spatial.biomass.nodes,
        bus1=spatial.biomass.industry,
        carrier="solid biomass for industry",
        p_nom_extendable=True,
        efficiency=1.
    )

    n.madd("Link",
        spatial.biomass.industry_cc,
        bus0=spatial.biomass.nodes,
        bus1=spatial.biomass.industry,
        bus2="co2 atmosphere",
        bus3=spatial.co2.nodes,
        carrier="solid biomass for industry CC",
        p_nom_extendable=True,
        capital_cost=costs.at["cement capture", "fixed"] * costs.at['solid biomass', 'CO2 intensity'],
        efficiency=0.9, # TODO: make config option
        efficiency2=-costs.at['solid biomass', 'CO2 intensity'] * costs.at["cement capture", "capture_rate"],
        efficiency3=costs.at['solid biomass', 'CO2 intensity'] * costs.at["cement capture", "capture_rate"],
        lifetime=costs.at['cement capture', 'lifetime']
    )

    n.add("Bus",
        "gas for industry",
        location="EU",
        carrier="gas for industry")

    n.add("Load",
        "gas for industry",
        bus="gas for industry",
        carrier="gas for industry",
        p_set=industrial_demand.loc[nodes, "methane"].sum() / 8760
    )

    n.add("Link",
        "gas for industry",
        bus0="EU gas",
        bus1="gas for industry",
        bus2="co2 atmosphere",
        carrier="gas for industry",
        p_nom_extendable=True,
        efficiency=1.,
        efficiency2=costs.at['gas', 'CO2 intensity']
    )

    n.madd("Link",
        spatial.co2.locations,
        suffix=" gas for industry CC",
        bus0="EU gas",
        bus1="gas for industry",
        bus2="co2 atmosphere",
        bus3=spatial.co2.nodes,
        carrier="gas for industry CC",
        p_nom_extendable=True,
        capital_cost=costs.at["cement capture", "fixed"] * costs.at['gas', 'CO2 intensity'],
        efficiency=0.9,
        efficiency2=costs.at['gas', 'CO2 intensity'] * (1 - costs.at["cement capture", "capture_rate"]),
        efficiency3=costs.at['gas', 'CO2 intensity'] * costs.at["cement capture", "capture_rate"],
        lifetime=costs.at['cement capture', 'lifetime']
    )


    n.madd("Load",
        nodes,
        suffix=" H2 for industry",
        bus=nodes + " H2",
        carrier="H2 for industry",
        p_set=industrial_demand.loc[nodes, "hydrogen"] / 8760
    )

    if options["shipping_hydrogen_liquefaction"]:

        n.madd("Bus",
            nodes,
            suffix=" H2 liquid",
            carrier="H2 liquid",
            location=nodes
        )

        n.madd("Link",
            nodes + " H2 liquefaction",
            bus0=nodes + " H2",
            bus1=nodes + " H2 liquid",
            carrier="H2 liquefaction",
            efficiency=costs.at["H2 liquefaction", 'efficiency'],
            capital_cost=costs.at["H2 liquefaction", 'fixed'],
            p_nom_extendable=True,
            lifetime=costs.at['H2 liquefaction', 'lifetime']
        )

        shipping_bus = nodes + " H2 liquid"
    else:
        shipping_bus = nodes + " H2"

    all_navigation = ["total international navigation", "total domestic navigation"]
    efficiency = options['shipping_average_efficiency'] / costs.at["fuel cell", "efficiency"]
    shipping_hydrogen_share = get(options['shipping_hydrogen_share'], investment_year)
    p_set = shipping_hydrogen_share * nodal_energy_totals.loc[nodes, all_navigation].sum(axis=1) * 1e6 * efficiency / 8760

    n.madd("Load",
        nodes,
        suffix=" H2 for shipping",
        bus=shipping_bus,
        carrier="H2 for shipping",
        p_set=p_set
    )

    if shipping_hydrogen_share < 1:

        shipping_oil_share = 1 - shipping_hydrogen_share

        p_set = shipping_oil_share * nodal_energy_totals.loc[nodes, all_navigation].sum(axis=1) * 1e6 / 8760.

        n.madd("Load",
            nodes,
            suffix=" shipping oil",
            bus="EU oil",
            carrier="shipping oil",
            p_set=p_set
        )

        co2 = shipping_oil_share * nodal_energy_totals.loc[nodes, all_navigation].sum().sum() * 1e6 / 8760 * costs.at["oil", "CO2 intensity"]

        n.add("Load",
            "shipping oil emissions",
            bus="co2 atmosphere",
            carrier="shipping oil emissions",
            p_set=-co2
        )

    if "EU oil" not in n.buses.index:

        n.add("Bus",
            "EU oil",
            location="EU",
            carrier="oil"
        )

    if "EU oil Store" not in n.stores.index:

        #could correct to e.g. 0.001 EUR/kWh * annuity and O&M
        n.add("Store",
            "EU oil Store",
            bus="EU oil",
            e_nom_extendable=True,
            e_cyclic=True,
            carrier="oil",
        )

    if "EU oil" not in n.generators.index:

        n.add("Generator",
            "EU oil",
            bus="EU oil",
            p_nom_extendable=True,
            carrier="oil",
            marginal_cost=costs.at["oil", 'fuel']
        )

    if options["oil_boilers"]:

        nodes_heat = create_nodes_for_heat_sector()[0]

        for name in ["residential rural", "services rural", "residential urban decentral", "services urban decentral"]:

            n.madd("Link",
                nodes_heat[name] + f" {name} oil boiler",
                p_nom_extendable=True,
                bus0="EU oil",
                bus1=nodes_heat[name] + f" {name}  heat",
                bus2="co2 atmosphere",
                carrier=f"{name} oil boiler",
                efficiency=costs.at['decentral oil boiler', 'efficiency'],
                efficiency2=costs.at['oil', 'CO2 intensity'],
                capital_cost=costs.at['decentral oil boiler', 'efficiency'] * costs.at['decentral oil boiler', 'fixed'],
                lifetime=costs.at['decentral oil boiler', 'lifetime']
            )

    n.madd("Link",
        nodes + " Fischer-Tropsch",
        bus0=nodes + " H2",
        bus1="EU oil",
        bus2=spatial.co2.nodes,
        carrier="Fischer-Tropsch",
        efficiency=costs.at["Fischer-Tropsch", 'efficiency'],
        capital_cost=costs.at["Fischer-Tropsch", 'fixed'],
        efficiency2=-costs.at["oil", 'CO2 intensity'] * costs.at["Fischer-Tropsch", 'efficiency'],
        p_nom_extendable=True,
        lifetime=costs.at['Fischer-Tropsch', 'lifetime']
    )

    n.add("Load",
        "naphtha for industry",
        bus="EU oil",
        carrier="naphtha for industry",
        p_set=industrial_demand.loc[nodes, "naphtha"].sum() / 8760
    )

    all_aviation = ["total international aviation", "total domestic aviation"]
    p_set = nodal_energy_totals.loc[nodes, all_aviation].sum(axis=1).sum() * 1e6 / 8760

    n.add("Load",
        "kerosene for aviation",
        bus="EU oil",
        carrier="kerosene for aviation",
        p_set=p_set
    )

    #NB: CO2 gets released again to atmosphere when plastics decay or kerosene is burned
    #except for the process emissions when naphtha is used for petrochemicals, which can be captured with other industry process emissions
    #tco2 per hour
    co2_release = ["naphtha for industry", "kerosene for aviation"]
    co2 = n.loads.loc[co2_release, "p_set"].sum() * costs.at["oil", 'CO2 intensity'] - industrial_demand.loc[nodes, "process emission from feedstock"].sum() / 8760

    n.add("Load",
        "oil emissions",
        bus="co2 atmosphere",
        carrier="oil emissions",
        p_set=-co2
    )

    # TODO simplify bus expression
    n.madd("Load",
        nodes,
        suffix=" low-temperature heat for industry",
        bus=[node + " urban central heat" if node + " urban central heat" in n.buses.index else node + " services urban decentral heat" for node in nodes],
        carrier="low-temperature heat for industry",
        p_set=industrial_demand.loc[nodes, "low-temperature heat"] / 8760
    )

    # remove today's industrial electricity demand by scaling down total electricity demand
    for ct in n.buses.country.dropna().unique():
        # TODO map onto n.bus.country
        loads_i = n.loads.index[(n.loads.index.str[:2] == ct) & (n.loads.carrier == "electricity")]
        if n.loads_t.p_set[loads_i].empty: continue
        factor = 1 - industrial_demand.loc[loads_i, "current electricity"].sum() / n.loads_t.p_set[loads_i].sum().sum()
        n.loads_t.p_set[loads_i] *= factor

    n.madd("Load",
        nodes,
        suffix=" industry electricity",
        bus=nodes,
        carrier="industry electricity",
        p_set=industrial_demand.loc[nodes, "electricity"] / 8760
    )

    n.add("Bus",
        "process emissions",
        location="EU",
        carrier="process emissions"
    )

    # this should be process emissions fossil+feedstock
    # then need load on atmosphere for feedstock emissions that are currently going to atmosphere via Link Fischer-Tropsch demand
    n.add("Load",
        "process emissions",
        bus="process emissions",
        carrier="process emissions",
        p_set=-industrial_demand.loc[nodes,["process emission", "process emission from feedstock"]].sum(axis=1).sum() / 8760
    )

    n.add("Link",
        "process emissions",
        bus0="process emissions",
        bus1="co2 atmosphere",
        carrier="process emissions",
        p_nom_extendable=True,
        efficiency=1.
    )

    #assume enough local waste heat for CC
    n.madd("Link",
        spatial.co2.locations,
        suffix=" process emissions CC",
        bus0="process emissions",
        bus1="co2 atmosphere",
        bus2=spatial.co2.nodes,
        carrier="process emissions CC",
        p_nom_extendable=True,
        capital_cost=costs.at["cement capture", "fixed"],
        efficiency=1 - costs.at["cement capture", "capture_rate"],
        efficiency2=costs.at["cement capture", "capture_rate"],
        lifetime=costs.at['cement capture', 'lifetime']
    )


def add_waste_heat(n):
    # TODO options?

    print("adding possibility to use industrial waste heat in district heating")

    #AC buses with district heating
    urban_central = n.buses.index[n.buses.carrier == "urban central heat"]
    if not urban_central.empty:
        urban_central = urban_central.str[:-len(" urban central heat")]

        # TODO what is the 0.95 and should it be a config option?
        if options['use_fischer_tropsch_waste_heat']:
            n.links.loc[urban_central + " Fischer-Tropsch", "bus3"] = urban_central + " urban central heat"
            n.links.loc[urban_central + " Fischer-Tropsch", "efficiency3"] = 0.95 - n.links.loc[urban_central + " Fischer-Tropsch", "efficiency"]

        if options['use_fuel_cell_waste_heat']:
            n.links.loc[urban_central + " H2 Fuel Cell", "bus2"] = urban_central + " urban central heat"
            n.links.loc[urban_central + " H2 Fuel Cell", "efficiency2"] = 0.95 - n.links.loc[urban_central + " H2 Fuel Cell", "efficiency"]


def decentral(n):
    """Removes the electricity transmission system."""
    n.lines.drop(n.lines.index, inplace=True)
    n.links.drop(n.links.index[n.links.carrier.isin(["DC", "B2B"])], inplace=True)


def remove_h2_network(n):

    n.links.drop(n.links.index[n.links.carrier == "H2 pipeline"], inplace=True)

    if "EU H2 Store" in n.stores.index:
        n.stores.drop("EU H2 Store", inplace=True)


def maybe_adjust_costs_and_potentials(n, opts):

    for o in opts:
        if "+" not in o: continue
        oo = o.split("+")
        carrier_list = np.hstack((n.generators.carrier.unique(), n.links.carrier.unique(),
                                n.stores.carrier.unique(), n.storage_units.carrier.unique()))
        suptechs = map(lambda c: c.split("-", 2)[0], carrier_list)
        if oo[0].startswith(tuple(suptechs)):
            carrier = oo[0]
            attr_lookup = {"p": "p_nom_max", "e": "e_nom_max", "c": "capital_cost"}
            attr = attr_lookup[oo[1][0]]
            factor = float(oo[1][1:])
            #beware if factor is 0 and p_nom_max is np.inf, 0*np.inf is nan
            if carrier == "AC":  # lines do not have carrier
                n.lines[attr] *= factor
            else:
                if attr == 'p_nom_max':
                    comps = {"Generator", "Link", "StorageUnit"}
                elif attr == 'e_nom_max':
                    comps = {"Store"}
                else:
                    comps = {"Generator", "Link", "StorageUnit", "Store"}
                for c in n.iterate_components(comps):
                    if carrier=='solar':
                        sel = c.df.carrier.str.contains(carrier) & ~c.df.carrier.str.contains("solar rooftop")
                    else:
                        sel = c.df.carrier.str.contains(carrier)
                    c.df.loc[sel,attr] *= factor
            print("changing", attr , "for", carrier, "by factor", factor)


# TODO this should rather be a config no wildcard
def limit_individual_line_extension(n, maxext):
    print(f"limiting new HVAC and HVDC extensions to {maxext} MW")
    n.lines['s_nom_max'] = n.lines['s_nom'] + maxext
    hvdc = n.links.index[n.links.carrier == 'DC']
    n.links.loc[hvdc, 'p_nom_max'] = n.links.loc[hvdc, 'p_nom'] + maxext

#%%
if __name__ == "__main__":
    if 'snakemake' not in globals():
        from helper import mock_snakemake
        snakemake = mock_snakemake(
            'prepare_sector_network',
            simpl='',
<<<<<<< HEAD
            opts="",
            clusters="37",
=======
            clusters="45",
>>>>>>> de48b465
            lv=1.0,
            sector_opts='Co2L0-168H-T-H-B-I-solar3-dist1',
<<<<<<< HEAD
            planning_horizons="2020",
=======
            planning_horizons="2030",
>>>>>>> de48b465
        )

    logging.basicConfig(level=snakemake.config['logging_level'])

    options = snakemake.config["sector"]

    opts = snakemake.wildcards.sector_opts.split('-')

    investment_year = int(snakemake.wildcards.planning_horizons[-4:])

    overrides = override_component_attrs(snakemake.input.overrides)
    n = pypsa.Network(snakemake.input.network, override_component_attrs=overrides)

    pop_layout = pd.read_csv(snakemake.input.clustered_pop_layout, index_col=0)
    Nyears = n.snapshot_weightings.generators.sum() / 8760

    costs = prepare_costs(snakemake.input.costs,
                          snakemake.config['costs']['USD2013_to_EUR2013'],
                          snakemake.config['costs']['discountrate'],
                          Nyears,
                          snakemake.config['costs']['lifetime'])

    patch_electricity_network(n)

    define_spatial(pop_layout.index)

    if snakemake.config["foresight"] == 'myopic':

        add_lifetime_wind_solar(n, costs)

        conventional = snakemake.config['existing_capacities']['conventional_carriers']
        add_carrier_buses(n, conventional)

    add_co2_tracking(n, options)

    add_generation(n, costs)

    add_storage(n, costs)

    # TODO merge with opts cost adjustment below
    for o in opts:
        if o[:4] == "wave":
            wave_cost_factor = float(o[4:].replace("p", ".").replace("m", "-"))
            print("Including wave generators with cost factor of", wave_cost_factor)
            add_wave(n, wave_cost_factor)
        if o[:4] == "dist":
            options['electricity_distribution_grid'] = True
            options['electricity_distribution_grid_cost_factor'] = float(o[4:].replace("p", ".").replace("m", "-"))
        if o == "biomasstransport":
            options["biomass_transport"] = True

    nodal_energy_totals, heat_demand, ashp_cop, gshp_cop, solar_thermal, transport, avail_profile, dsm_profile, nodal_transport_data, district_heat_share = prepare_data(n)

    if "nodistrict" in opts:
        options["district_heating"]["progress"] = 0.0

    if "T" in opts:
        add_land_transport(n, costs)

    if "H" in opts:
        add_heat(n, costs)

    if "B" in opts:
        add_biomass(n, costs)

    if "I" in opts:
        add_industry(n, costs)

    if "I" in opts and "H" in opts:
        add_waste_heat(n)

    if options['dac']:
        add_dac(n, costs)

    if "decentral" in opts:
        decentral(n)

    if "noH2network" in opts:
        remove_h2_network(n)

    if options["co2_network"]:
        add_co2_network(n, costs)

    for o in opts:
        m = re.match(r'^\d+h$', o, re.IGNORECASE)
        if m is not None:
            n = average_every_nhours(n, m.group(0))
            break

    limit_type = "config"
    limit = get(snakemake.config["co2_budget"], investment_year)
    for o in opts:
        if not "cb" in o: continue
        limit_type = "carbon budget"
        fn = snakemake.config['results_dir'] + snakemake.config['run'] + '/csvs/carbon_budget_distribution.csv'
        if not os.path.exists(fn):
            build_carbon_budget(o, fn)
        co2_cap = pd.read_csv(fn, index_col=0, squeeze=True)
        limit = co2_cap[investment_year]
        break
    for o in opts:
        if not "Co2L" in o: continue
        limit_type = "wildcard"
        limit = o[o.find("Co2L")+4:]
        limit = float(limit.replace("p", ".").replace("m", "-"))
        break
    print("add CO2 limit from", limit_type)
    add_co2limit(n, Nyears, limit)

    for o in opts:
        if not o[:10] == 'linemaxext': continue
        maxext = float(o[10:]) * 1e3
        limit_individual_line_extension(n, maxext)
        break

    if options['electricity_distribution_grid']:
        insert_electricity_distribution_grid(n, costs)

    maybe_adjust_costs_and_potentials(n, opts)

    if options['gas_distribution_grid']:
        insert_gas_distribution_costs(n, costs)

    if options['electricity_grid_connection']:
        add_electricity_grid_connection(n, costs)

    n.export_to_netcdf(snakemake.output[0])<|MERGE_RESOLUTION|>--- conflicted
+++ resolved
@@ -2225,19 +2225,12 @@
         snakemake = mock_snakemake(
             'prepare_sector_network',
             simpl='',
-<<<<<<< HEAD
             opts="",
             clusters="37",
-=======
-            clusters="45",
->>>>>>> de48b465
             lv=1.0,
             sector_opts='Co2L0-168H-T-H-B-I-solar3-dist1',
-<<<<<<< HEAD
             planning_horizons="2020",
-=======
             planning_horizons="2030",
->>>>>>> de48b465
         )
 
     logging.basicConfig(level=snakemake.config['logging_level'])
