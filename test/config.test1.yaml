# SPDX-FileCopyrightText: : 2017-2020 The PyPSA-Eur Authors
#
# SPDX-License-Identifier: CC0-1.0

version: 0.4.0
tutorial: true
logging:
  level: INFO
  format: '%(levelname)s:%(name)s:%(message)s'

summary_dir: results

scenario:
  simpl: ['']
  ll: ['copt']
  clusters: [5]
  opts: [Co2L-24H]

countries: ['BE']

clustering:
<<<<<<< HEAD
  simplify_network:
    to_substations: true # network is simplified to nodes with positive or negative power injection (i.e. substations or offwind connections)
    algorithm: hac
    feature: solar+onwind-time
  cluster_network:
    algorithm: hac # choose from: [hac, kmeans]
    feature: solar+onwind-time # only for hac. choose from: [solar+onwind-time, solar+onwind-cap, solar-time, solar-cap, solar+offwind-cap] etc.
=======
  simplify:
    to_substations: false # network is simplified to nodes with positive or negative power injection (i.e. substations or offwind connections)
  aggregation_strategies:
    generators:
      p_nom_max: sum # use "min" for more conservative assumptions
      p_nom_min: sum
      p_min_pu: mean
      marginal_cost: mean
      committable: any
      ramp_limit_up: max
      ramp_limit_down: max
      efficiency: mean
>>>>>>> cc1c9fd7

snapshots:
  start: "2013-03-01"
  end: "2013-03-08"
  closed: 'left' # end is not inclusive

enable:
  prepare_links_p_nom: false
  retrieve_databundle: true
  build_cutout: false
  retrieve_cutout: true
  build_natura_raster: false
  retrieve_natura_raster: true
  custom_busmap: false

electricity:
  voltages: [220., 300., 380.]
  co2limit: 100.e+6

  extendable_carriers:
    Generator: [OCGT]
    StorageUnit: [battery]
    Store: [H2]
    Link: [H2 pipeline]

  max_hours:
    battery: 6
    H2: 168

  powerplants_filter: false # use pandas query strings here, e.g. Country not in ['Germany']
  custom_powerplants: false # use pandas query strings here, e.g. Country in ['Germany']
  conventional_carriers: [coal, CCGT] # [nuclear, oil, OCGT, CCGT, coal, lignite, geothermal, biomass]

atlite:
  nprocesses: 4
  cutouts:
    be-03-2013-era5:
      module: era5
      x: [4., 15.]
      y: [46., 56.]
      time: ["2013-03-01", "2013-03-08"]

renewable:
  onwind:
    cutout: be-03-2013-era5
    resource:
      method: wind
      turbine: Vestas_V112_3MW
    capacity_per_sqkm: 3 # ScholzPhd Tab 4.3.1: 10MW/km^2
    # correction_factor: 0.93
    corine:
      # Scholz, Y. (2012). Renewable energy based electricity supply at low costs:
      #  development of the REMix model and application for Europe. ( p.42 / p.28)
      grid_codes: [12, 13, 14, 15, 16, 17, 18, 19, 20, 21, 22, 23,
                   24, 25, 26, 27, 28, 29, 31, 32]
      distance: 1000
      distance_grid_codes: [1, 2, 3, 4, 5, 6]
    natura: true
    potential: simple # or conservative
    clip_p_max_pu: 1.e-2
  offwind-ac:
    cutout: be-03-2013-era5
    resource:
      method: wind
      turbine: NREL_ReferenceTurbine_5MW_offshore
    capacity_per_sqkm: 3
    # correction_factor: 0.93
    corine: [44, 255]
    natura: true
    max_shore_distance: 30000
    potential: simple # or conservative
    clip_p_max_pu: 1.e-2
  offwind-dc:
    cutout: be-03-2013-era5
    resource:
      method: wind
      turbine: NREL_ReferenceTurbine_5MW_offshore
    # ScholzPhd Tab 4.3.1: 10MW/km^2
    capacity_per_sqkm: 3
    # correction_factor: 0.93
    corine: [44, 255]
    natura: true
    min_shore_distance: 30000
    potential: simple # or conservative
    clip_p_max_pu: 1.e-2
  solar:
    cutout: be-03-2013-era5
    resource:
      method: pv
      panel: CSi
      orientation:
        slope: 35.
        azimuth: 180.
    capacity_per_sqkm: 1.7 # ScholzPhd Tab 4.3.1: 170 MW/km^2
    # Determined by comparing uncorrected area-weighted full-load hours to those
    # published in Supplementary Data to
    # Pietzcker, Robert Carl, et al. "Using the sun to decarbonize the power
    # sector: The economic potential of photovoltaics and concentrating solar
    # power." Applied Energy 135 (2014): 704-720.
    correction_factor: 0.854337
    corine: [1, 2, 3, 4, 5, 6, 7, 8, 9, 10, 11, 12, 13,
             14, 15, 16, 17, 18, 19, 20, 26, 31, 32]
    natura: true
    potential: simple # or conservative
    clip_p_max_pu: 1.e-2

lines:
  types:
    220.: "Al/St 240/40 2-bundle 220.0"
    300.: "Al/St 240/40 3-bundle 300.0"
    380.: "Al/St 240/40 4-bundle 380.0"
  s_max_pu: 0.7
  s_nom_max: .inf
  length_factor: 1.25
  under_construction: 'zero' # 'zero': set capacity to zero, 'remove': remove, 'keep': with full capacity

links:
  p_max_pu: 1.0
  p_nom_max: .inf
  include_tyndp: true
  under_construction: 'zero' # 'zero': set capacity to zero, 'remove': remove, 'keep': with full capacity

transformers:
  x: 0.1
  s_nom: 2000.
  type: ''

load:
  power_statistics: True # only for files from <2019; set false in order to get ENTSOE transparency data
  interpolate_limit: 3 # data gaps up until this size are interpolated linearly
  time_shift_for_large_gaps: 1w # data gaps up until this size are copied by copying from
  manual_adjustments: true # false
  scaling_factor: 1.0

costs:
  year: 2030
  discountrate: 0.07 # From a Lion Hirth paper, also reflects average of Noothout et al 2016
  USD2013_to_EUR2013: 0.7532 # [EUR/USD] ECB: https://www.ecb.europa.eu/stats/exchange/eurofxref/html/eurofxref-graph-usd.en.html
  marginal_cost:
    solar: 0.01
    onwind: 0.015
    offwind: 0.015
    H2: 0.
    battery: 0.
  emission_prices: # only used with the option Ep
    co2: 0.

solving:
  options:
    formulation: kirchhoff
    load_shedding: false
    noisy_costs: true
    min_iterations: 1
    max_iterations: 1
    clip_p_max_pu: 0.01
    #nhours: 10
  solver:
    name: glpk
  # solver:
    # name: gurobi
    # threads: 4
    # method: 2 # barrier
    # crossover: 0
    # BarConvTol: 1.e-5
    # FeasibilityTol: 1.e-6
    # AggFill: 0
    # PreDual: 0
    # GURO_PAR_BARDENSETHRESH: 200
  # solver:
  #   name: cplex
  #   threads: 4
  #   lpmethod: 4 # barrier
  #   solutiontype: 2 # non basic solution, ie no crossover
  #   barrier.convergetol: 1.e-5
  #   feasopt.tolerance: 1.e-6

plotting:
  map:
    figsize: [7, 7]
    boundaries: [-10.2, 29, 35,  72]
    p_nom:
      bus_size_factor: 5.e+4
      linewidth_factor: 3.e+3

  costs_max: 800
  costs_threshold: 1

  energy_max: 15000.
  energy_min: -10000.
  energy_threshold: 50.

  vre_techs: ["onwind", "offwind-ac", "offwind-dc", "solar", "ror"]
  conv_techs: ["OCGT", "CCGT", "Nuclear", "Coal"]
  storage_techs: ["hydro+PHS", "battery", "H2"]
  load_carriers: ["AC load"]
  AC_carriers: ["AC line", "AC transformer"]
  link_carriers: ["DC line", "Converter AC-DC"]
  tech_colors:
    "onwind" : "#235ebc"
    "onshore wind" : "#235ebc"
    'offwind' : "#6895dd"
    'offwind-ac' : "#6895dd"
    'offshore wind' : "#6895dd"
    'offshore wind ac' : "#6895dd"
    'offwind-dc' : "#74c6f2"
    'offshore wind dc' : "#74c6f2"
    "hydro" : "#08ad97"
    "hydro+PHS" : "#08ad97"
    "PHS" : "#08ad97"
    "hydro reservoir" : "#08ad97"
    'hydroelectricity' : '#08ad97'
    "ror" : "#4adbc8"
    "run of river" : "#4adbc8"
    'solar' : "#f9d002"
    'solar PV' : "#f9d002"
    'solar thermal' : '#ffef60'
    'biomass' : '#0c6013'
    'solid biomass' : '#06540d'
    'biogas' : '#23932d'
    'waste' : '#68896b'
    'geothermal' : '#ba91b1'
    "OCGT" : "#d35050"
    "gas" : "#d35050"
    "natural gas" : "#d35050"
    "CCGT" : "#b20101"
    "nuclear" : "#ff9000"
    "coal" : "#707070"
    "lignite" : "#9e5a01"
    "oil" : "#262626"
    "H2" : "#ea048a"
    "hydrogen storage" : "#ea048a"
    "battery" : "#b8ea04"
    "Electric load" : "#f9d002"
    "electricity" : "#f9d002"
    "lines" : "#70af1d"
    "transmission lines" : "#70af1d"
    "AC-AC" : "#70af1d"
    "AC line" : "#70af1d"
    "links" : "#8a1caf"
    "HVDC links" : "#8a1caf"
    "DC-DC" : "#8a1caf"
    "DC link" : "#8a1caf"
  nice_names:
    OCGT: "Open-Cycle Gas"
    CCGT: "Combined-Cycle Gas"
    offwind-ac: "Offshore Wind (AC)"
    offwind-dc: "Offshore Wind (DC)"
    onwind: "Onshore Wind"
    solar: "Solar"
    PHS: "Pumped Hydro Storage"
    hydro: "Reservoir & Dam"
    battery: "Battery Storage"
    H2: "Hydrogen Storage"
    lines: "Transmission Lines"
    ror: "Run of River"<|MERGE_RESOLUTION|>--- conflicted
+++ resolved
@@ -19,17 +19,13 @@
 countries: ['BE']
 
 clustering:
-<<<<<<< HEAD
   simplify_network:
-    to_substations: true # network is simplified to nodes with positive or negative power injection (i.e. substations or offwind connections)
+    to_substations: false # network is simplified to nodes with positive or negative power injection (i.e. substations or offwind connections)
     algorithm: hac
     feature: solar+onwind-time
   cluster_network:
     algorithm: hac # choose from: [hac, kmeans]
     feature: solar+onwind-time # only for hac. choose from: [solar+onwind-time, solar+onwind-cap, solar-time, solar-cap, solar+offwind-cap] etc.
-=======
-  simplify:
-    to_substations: false # network is simplified to nodes with positive or negative power injection (i.e. substations or offwind connections)
   aggregation_strategies:
     generators:
       p_nom_max: sum # use "min" for more conservative assumptions
@@ -40,7 +36,6 @@
       ramp_limit_up: max
       ramp_limit_down: max
       efficiency: mean
->>>>>>> cc1c9fd7
 
 snapshots:
   start: "2013-03-01"
