--- conflicted
+++ resolved
@@ -563,10 +563,7 @@
         0.3: "13358976",
         0.4: "13759222",
         0.5: "13981528",
-<<<<<<< HEAD
-=======
         0.6: "14144752",
->>>>>>> 590b684a
     }
 
     # update rule to use the correct version
@@ -642,7 +639,6 @@
 
 if config["enable"]["retrieve"]:
 
-<<<<<<< HEAD
     rule retrieve_pci_pmi_annex:
         input:
             storage(
@@ -670,23 +666,10 @@
             "../envs/retrieve.yaml"
         script:
             "../scripts/retrieve_pci_pmi_list.py"
-=======
-    rule retrieve_osm_boundaries:
-        output:
-            json="data/osm-boundaries/json/{country}_adm1.json",
-        log:
-            "logs/retrieve_osm_boundaries_{country}_adm1.log",
-        threads: 1
-        conda:
-            "../envs/environment.yaml"
-        script:
-            "../scripts/retrieve_osm_boundaries.py"
->>>>>>> 590b684a
-
-
-if config["enable"]["retrieve"]:
-
-<<<<<<< HEAD
+
+
+if config["enable"]["retrieve"]:
+
     rule retrieve_pci_pmi_project:
         output:
             "data/pci-pmi/json/{pci_code}.json",
@@ -699,27 +682,10 @@
             "../envs/retrieve.yaml"
         script:
             "../scripts/retrieve_pci_pmi_project.py"
-=======
-    rule retrieve_heat_source_utilisation_potentials:
-        params:
-            heat_source="{heat_source}",
-            heat_utilisation_potentials=config_provider(
-                "sector", "district_heating", "heat_utilisation_potentials"
-            ),
-        log:
-            "logs/retrieve_heat_source_potentials_{heat_source}.log",
-        resources:
-            mem_mb=500,
-        output:
-            "data/heat_source_utilisation_potentials/{heat_source}.gpkg",
-        script:
-            "../scripts/retrieve_heat_source_utilisation_potentials.py"
->>>>>>> 590b684a
-
-
-if config["enable"]["retrieve"]:
-
-<<<<<<< HEAD
+
+
+if config["enable"]["retrieve"]:
+
     def input_retrieve_pci_pmi_projects(w):
         checkpoint_output = checkpoints.retrieve_pci_pmi_list.get().output[0]
         with open(checkpoint_output, "r") as f:
@@ -741,7 +707,42 @@
                 fi
             done
             """
-=======
+
+
+if config["enable"]["retrieve"]:
+
+    rule retrieve_osm_boundaries:
+        output:
+            json="data/osm-boundaries/json/{country}_adm1.json",
+        log:
+            "logs/retrieve_osm_boundaries_{country}_adm1.log",
+        threads: 1
+        conda:
+            "../envs/environment.yaml"
+        script:
+            "../scripts/retrieve_osm_boundaries.py"
+
+
+if config["enable"]["retrieve"]:
+
+    rule retrieve_heat_source_utilisation_potentials:
+        params:
+            heat_source="{heat_source}",
+            heat_utilisation_potentials=config_provider(
+                "sector", "district_heating", "heat_utilisation_potentials"
+            ),
+        log:
+            "logs/retrieve_heat_source_potentials_{heat_source}.log",
+        resources:
+            mem_mb=500,
+        output:
+            "data/heat_source_utilisation_potentials/{heat_source}.gpkg",
+        script:
+            "../scripts/retrieve_heat_source_utilisation_potentials.py"
+
+
+if config["enable"]["retrieve"]:
+
     rule retrieve_jrc_ardeco:
         output:
             ardeco_gdp="data/jrc-ardeco/ARDECO-SUVGDP.2021.table.csv",
@@ -760,4 +761,3 @@
                 if output_path:
                     with open(output_path, "wb") as f:
                         f.write(response.content)
->>>>>>> 590b684a
