# SPDX-FileCopyrightText: Contributors to PyPSA-Eur <https://github.com/pypsa/pypsa-eur>
#
# SPDX-License-Identifier: MIT


if config["foresight"] != "perfect":

    rule plot_power_network_clustered:
        params:
            plotting=config_provider("plotting"),
        input:
            network=resources("networks/base_s_{clusters}.nc"),
            regions_onshore=resources("regions_onshore_base_s_{clusters}.geojson"),
        output:
            map=resources("maps/power-network-s-{clusters}.pdf"),
        threads: 1
        resources:
            mem_mb=4000,
        benchmark:
            benchmarks("plot_power_network_clustered/base_s_{clusters}")
        conda:
            "../envs/environment.yaml"
        script:
            "../scripts/plot_power_network_clustered.py"

    rule plot_power_network:
        params:
            plotting=config_provider("plotting"),
            transmission_limit=config_provider("electricity", "transmission_limit"),
        input:
            network=RESULTS
            + "networks/base_s_{clusters}_{opts}_{sector_opts}_{planning_horizons}.nc",
            regions=resources("regions_onshore_base_s_{clusters}.geojson"),
        output:
            map=RESULTS
            + "maps/base_s_{clusters}_{opts}_{sector_opts}-costs-all_{planning_horizons}.pdf",
        threads: 2
        resources:
            mem_mb=10000,
        log:
            RESULTS
            + "logs/plot_power_network/base_s_{clusters}_{opts}_{sector_opts}_{planning_horizons}.log",
        benchmark:
            (
                RESULTS
                + "benchmarks/plot_power_network/base_s_{clusters}_{opts}_{sector_opts}_{planning_horizons}"
            )
        conda:
            "../envs/environment.yaml"
        script:
            "../scripts/plot_power_network.py"

    rule plot_hydrogen_network:
        params:
            plotting=config_provider("plotting"),
            foresight=config_provider("foresight"),
        input:
            network=RESULTS
            + "networks/base_s_{clusters}_{opts}_{sector_opts}_{planning_horizons}.nc",
            regions=resources("regions_onshore_base_s_{clusters}.geojson"),
        output:
            map=RESULTS
            + "maps/base_s_{clusters}_{opts}_{sector_opts}-h2_network_{planning_horizons}.pdf",
        threads: 2
        resources:
            mem_mb=10000,
        log:
            RESULTS
            + "logs/plot_hydrogen_network/base_s_{clusters}_{opts}_{sector_opts}_{planning_horizons}.log",
        benchmark:
            (
                RESULTS
                + "benchmarks/plot_hydrogen_network/base_s_{clusters}_{opts}_{sector_opts}_{planning_horizons}"
            )
        conda:
            "../envs/environment.yaml"
        script:
            "../scripts/plot_hydrogen_network.py"

    rule plot_gas_network:
        params:
            plotting=config_provider("plotting"),
        input:
            network=RESULTS
            + "networks/base_s_{clusters}_{opts}_{sector_opts}_{planning_horizons}.nc",
            regions=resources("regions_onshore_base_s_{clusters}.geojson"),
        output:
            map=RESULTS
            + "maps/base_s_{clusters}_{opts}_{sector_opts}-ch4_network_{planning_horizons}.pdf",
        threads: 2
        resources:
            mem_mb=10000,
        log:
            RESULTS
            + "logs/plot_gas_network/base_s_{clusters}_{opts}_{sector_opts}_{planning_horizons}.log",
        benchmark:
            (
                RESULTS
                + "benchmarks/plot_gas_network/base_s_{clusters}_{opts}_{sector_opts}_{planning_horizons}"
            )
        conda:
            "../envs/environment.yaml"
        script:
            "../scripts/plot_gas_network.py"

    rule plot_balance_map:
        params:
            plotting=config_provider("plotting"),
        input:
            network=RESULTS
            + "networks/base_s_{clusters}_{opts}_{sector_opts}_{planning_horizons}.nc",
            regions=resources("regions_onshore_base_s_{clusters}.geojson"),
        output:
            RESULTS
            + "maps/base_s_{clusters}_{opts}_{sector_opts}_{planning_horizons}-balance_map_{carrier}.pdf",
        threads: 1
        resources:
            mem_mb=8000,
        log:
            RESULTS
            + "logs/plot_balance_map/base_s_{clusters}_{opts}_{sector_opts}_{planning_horizons}_{carrier}.log",
        benchmark:
            (
                RESULTS
                + "benchmarks/plot_balance_map/base_s_{clusters}_{opts}_{sector_opts}_{planning_horizons}_{carrier}"
            )
        conda:
            "../envs/environment.yaml"
        script:
            "../scripts/plot_balance_map.py"


if config["foresight"] == "perfect":

    def output_map_year(w):
        return {
            f"map_{year}": RESULTS
            + "maps/base_s_{clusters}_{opts}_{sector_opts}-costs-all_"
            + f"{year}.pdf"
            for year in config_provider("scenario", "planning_horizons")(w)
        }

    rule plot_power_network_perfect:
        params:
            plotting=config_provider("plotting"),
        input:
            network=RESULTS
            + "networks/base_s_{clusters}_{opts}_{sector_opts}_brownfield_all_years.nc",
            regions=resources("regions_onshore_base_s_{clusters}.geojson"),
        output:
            unpack(output_map_year),
        threads: 2
        resources:
            mem_mb=10000,
        conda:
            "../envs/environment.yaml"
        script:
            "../scripts/plot_power_network_perfect.py"


rule make_summary:
    input:
        network=RESULTS
        + "networks/base_s_{clusters}_{opts}_{sector_opts}_{planning_horizons}.nc",
    output:
        nodal_costs=RESULTS
        + "csvs/individual/nodal_costs_s_{clusters}_{opts}_{sector_opts}_{planning_horizons}.csv",
        nodal_capacities=RESULTS
        + "csvs/individual/nodal_capacities_s_{clusters}_{opts}_{sector_opts}_{planning_horizons}.csv",
        nodal_capacity_factors=RESULTS
        + "csvs/individual/nodal_capacity_factors_s_{clusters}_{opts}_{sector_opts}_{planning_horizons}.csv",
        capacity_factors=RESULTS
        + "csvs/individual/capacity_factors_s_{clusters}_{opts}_{sector_opts}_{planning_horizons}.csv",
        costs=RESULTS
        + "csvs/individual/costs_s_{clusters}_{opts}_{sector_opts}_{planning_horizons}.csv",
        capacities=RESULTS
        + "csvs/individual/capacities_s_{clusters}_{opts}_{sector_opts}_{planning_horizons}.csv",
        curtailment=RESULTS
        + "csvs/individual/curtailment_s_{clusters}_{opts}_{sector_opts}_{planning_horizons}.csv",
        energy=RESULTS
        + "csvs/individual/energy_s_{clusters}_{opts}_{sector_opts}_{planning_horizons}.csv",
        energy_balance=RESULTS
        + "csvs/individual/energy_balance_s_{clusters}_{opts}_{sector_opts}_{planning_horizons}.csv",
        nodal_energy_balance=RESULTS
        + "csvs/individual/nodal_energy_balance_s_{clusters}_{opts}_{sector_opts}_{planning_horizons}.csv",
        prices=RESULTS
        + "csvs/individual/prices_s_{clusters}_{opts}_{sector_opts}_{planning_horizons}.csv",
        weighted_prices=RESULTS
        + "csvs/individual/weighted_prices_s_{clusters}_{opts}_{sector_opts}_{planning_horizons}.csv",
        market_values=RESULTS
        + "csvs/individual/market_values_s_{clusters}_{opts}_{sector_opts}_{planning_horizons}.csv",
        metrics=RESULTS
        + "csvs/individual/metrics_s_{clusters}_{opts}_{sector_opts}_{planning_horizons}.csv",
    threads: 1
    resources:
        mem_mb=8000,
    log:
        RESULTS
        + "logs/make_summary_s_{clusters}_{opts}_{sector_opts}_{planning_horizons}.log",
    benchmark:
        (
            RESULTS
            + "benchmarks/make_summary_s_{clusters}_{opts}_{sector_opts}_{planning_horizons}"
        )
    conda:
        "../envs/environment.yaml"
    script:
        "../scripts/make_summary.py"


rule make_global_summary:
    params:
        scenario=config_provider("scenario"),
        RDIR=RDIR,
    input:
        nodal_costs=expand(
            RESULTS
            + "csvs/individual/nodal_costs_s_{clusters}_{opts}_{sector_opts}_{planning_horizons}.csv",
            **config["scenario"],
            allow_missing=True,
        ),
        nodal_capacities=expand(
            RESULTS
            + "csvs/individual/nodal_capacities_s_{clusters}_{opts}_{sector_opts}_{planning_horizons}.csv",
            **config["scenario"],
            allow_missing=True,
        ),
        nodal_capacity_factors=expand(
            RESULTS
            + "csvs/individual/nodal_capacity_factors_s_{clusters}_{opts}_{sector_opts}_{planning_horizons}.csv",
            **config["scenario"],
            allow_missing=True,
        ),
        capacity_factors=expand(
            RESULTS
            + "csvs/individual/capacity_factors_s_{clusters}_{opts}_{sector_opts}_{planning_horizons}.csv",
            **config["scenario"],
            allow_missing=True,
        ),
<<<<<<< HEAD
        h2_plot=lambda w: expand(
            (
                RESULTS
                + "maps/base_s_{clusters}_{opts}_{sector_opts}-h2_network_{planning_horizons}.pdf"
                if config_provider("carrier_networks", "H2", "enable")(w)
                else []
            ),
=======
        costs=expand(
            RESULTS
            + "csvs/individual/costs_s_{clusters}_{opts}_{sector_opts}_{planning_horizons}.csv",
>>>>>>> 1c4b186c
            **config["scenario"],
            allow_missing=True,
        ),
        capacities=expand(
            RESULTS
            + "csvs/individual/capacities_s_{clusters}_{opts}_{sector_opts}_{planning_horizons}.csv",
            **config["scenario"],
            allow_missing=True,
        ),
        curtailment=expand(
            RESULTS
            + "csvs/individual/curtailment_s_{clusters}_{opts}_{sector_opts}_{planning_horizons}.csv",
            **config["scenario"],
            allow_missing=True,
        ),
        energy=expand(
            RESULTS
            + "csvs/individual/energy_s_{clusters}_{opts}_{sector_opts}_{planning_horizons}.csv",
            **config["scenario"],
            allow_missing=True,
        ),
        energy_balance=expand(
            RESULTS
            + "csvs/individual/energy_balance_s_{clusters}_{opts}_{sector_opts}_{planning_horizons}.csv",
            **config["scenario"],
            allow_missing=True,
        ),
        nodal_energy_balance=expand(
            RESULTS
            + "csvs/individual/nodal_energy_balance_s_{clusters}_{opts}_{sector_opts}_{planning_horizons}.csv",
            **config["scenario"],
            allow_missing=True,
        ),
        prices=expand(
            RESULTS
            + "csvs/individual/prices_s_{clusters}_{opts}_{sector_opts}_{planning_horizons}.csv",
            **config["scenario"],
            allow_missing=True,
        ),
        weighted_prices=expand(
            RESULTS
            + "csvs/individual/weighted_prices_s_{clusters}_{opts}_{sector_opts}_{planning_horizons}.csv",
            **config["scenario"],
            allow_missing=True,
        ),
        market_values=expand(
            RESULTS
            + "csvs/individual/market_values_s_{clusters}_{opts}_{sector_opts}_{planning_horizons}.csv",
            **config["scenario"],
            allow_missing=True,
        ),
        metrics=expand(
            RESULTS
            + "csvs/individual/metrics_s_{clusters}_{opts}_{sector_opts}_{planning_horizons}.csv",
            **config["scenario"],
            allow_missing=True,
        ),
    output:
        costs=RESULTS + "csvs/costs.csv",
        capacities=RESULTS + "csvs/capacities.csv",
        energy=RESULTS + "csvs/energy.csv",
        energy_balance=RESULTS + "csvs/energy_balance.csv",
        capacity_factors=RESULTS + "csvs/capacity_factors.csv",
        metrics=RESULTS + "csvs/metrics.csv",
        curtailment=RESULTS + "csvs/curtailment.csv",
        prices=RESULTS + "csvs/prices.csv",
        weighted_prices=RESULTS + "csvs/weighted_prices.csv",
        market_values=RESULTS + "csvs/market_values.csv",
        nodal_costs=RESULTS + "csvs/nodal_costs.csv",
        nodal_capacities=RESULTS + "csvs/nodal_capacities.csv",
        nodal_energy_balance=RESULTS + "csvs/nodal_energy_balance.csv",
        nodal_capacity_factors=RESULTS + "csvs/nodal_capacity_factors.csv",
    threads: 1
    resources:
        mem_mb=8000,
    log:
        RESULTS + "logs/make_global_summary.log",
    benchmark:
        RESULTS + "benchmarks/make_global_summary"
    conda:
        "../envs/environment.yaml"
    script:
        "../scripts/make_global_summary.py"


rule make_cumulative_costs:
    params:
        scenario=config_provider("scenario"),
    input:
        costs=RESULTS + "csvs/costs.csv",
    output:
        cumulative_costs=RESULTS + "csvs/cumulative_costs.csv",
    threads: 1
    resources:
        mem_mb=4000,
    log:
        RESULTS + "logs/make_cumulative_costs.log",
    benchmark:
        RESULTS + "benchmarks/make_cumulative_costs"
    conda:
        "../envs/environment.yaml"
    script:
        "../scripts/make_cumulative_costs.py"


rule plot_summary:
    params:
        countries=config_provider("countries"),
        planning_horizons=config_provider("scenario", "planning_horizons"),
        emissions_scope=config_provider("energy", "emissions"),
        plotting=config_provider("plotting"),
        foresight=config_provider("foresight"),
        co2_budget=config_provider("co2_budget"),
        sector=config_provider("sector"),
        RDIR=RDIR,
    input:
        costs=RESULTS + "csvs/costs.csv",
        energy=RESULTS + "csvs/energy.csv",
        balances=RESULTS + "csvs/energy_balance.csv",
        eurostat="data/eurostat/Balances-April2023",
        co2="data/bundle/eea/UNFCCC_v23.csv",
    output:
        costs=RESULTS + "graphs/costs.svg",
        energy=RESULTS + "graphs/energy.svg",
        balances=RESULTS + "graphs/balances-energy.svg",
    threads: 2
    resources:
        mem_mb=10000,
    log:
        RESULTS + "logs/plot_summary.log",
    conda:
        "../envs/environment.yaml"
    script:
        "../scripts/plot_summary.py"


rule plot_balance_timeseries:
    params:
        plotting=config_provider("plotting"),
        snapshots=config_provider("snapshots"),
    input:
        network=RESULTS
        + "networks/base_s_{clusters}_{opts}_{sector_opts}_{planning_horizons}.nc",
        rc="matplotlibrc",
    threads: 16
    resources:
        mem_mb=10000,
    log:
        RESULTS
        + "logs/plot_balance_timeseries/base_s_{clusters}_{opts}_{sector_opts}_{planning_horizons}.log",
    benchmark:
        RESULTS
        +"benchmarks/plot_balance_timeseries/base_s_{clusters}_{opts}_{sector_opts}_{planning_horizons}"
    conda:
        "../envs/environment.yaml"
    output:
        directory(
            RESULTS
            + "graphics/balance_timeseries/s_{clusters}_{opts}_{sector_opts}_{planning_horizons}"
        ),
    script:
        "../scripts/plot_balance_timeseries.py"


rule plot_heatmap_timeseries:
    params:
        plotting=config_provider("plotting"),
        snapshots=config_provider("snapshots"),
    input:
        network=RESULTS
        + "networks/base_s_{clusters}_{opts}_{sector_opts}_{planning_horizons}.nc",
        rc="matplotlibrc",
    threads: 16
    resources:
        mem_mb=10000,
    log:
        RESULTS
        + "logs/plot_heatmap_timeseries/base_s_{clusters}_{opts}_{sector_opts}_{planning_horizons}.log",
    benchmark:
        RESULTS
        +"benchmarks/plot_heatmap_timeseries/base_s_{clusters}_{opts}_{sector_opts}_{planning_horizons}"
    conda:
        "../envs/environment.yaml"
    output:
        directory(
            RESULTS
            + "graphics/heatmap_timeseries/s_{clusters}_{opts}_{sector_opts}_{planning_horizons}"
        ),
    script:
        "../scripts/plot_heatmap_timeseries.py"


STATISTICS_BARPLOTS = [
    "capacity_factor",
    "installed_capacity",
    "optimal_capacity",
    "capital_expenditure",
    "operational_expenditure",
    "curtailment",
    "supply",
    "withdrawal",
    "market_value",
]


rule plot_base_statistics:
    params:
        plotting=config_provider("plotting"),
        barplots=STATISTICS_BARPLOTS,
    input:
        network=RESULTS + "networks/base_s_{clusters}_elec_{opts}.nc",
    output:
        **{
            f"{plot}_bar": RESULTS
            + f"figures/statistics_{plot}_bar_base_s_{{clusters}}_elec_{{opts}}.pdf"
            for plot in STATISTICS_BARPLOTS
        },
        barplots_touch=RESULTS
        + "figures/.statistics_plots_base_s_{clusters}_elec_{opts}",
    script:
        "../scripts/plot_statistics.py"<|MERGE_RESOLUTION|>--- conflicted
+++ resolved
@@ -237,19 +237,9 @@
             **config["scenario"],
             allow_missing=True,
         ),
-<<<<<<< HEAD
-        h2_plot=lambda w: expand(
-            (
-                RESULTS
-                + "maps/base_s_{clusters}_{opts}_{sector_opts}-h2_network_{planning_horizons}.pdf"
-                if config_provider("carrier_networks", "H2", "enable")(w)
-                else []
-            ),
-=======
         costs=expand(
             RESULTS
             + "csvs/individual/costs_s_{clusters}_{opts}_{sector_opts}_{planning_horizons}.csv",
->>>>>>> 1c4b186c
             **config["scenario"],
             allow_missing=True,
         ),
