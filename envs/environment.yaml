# SPDX-FileCopyrightText: : 2017-2023 The PyPSA-Eur Authors
#
# SPDX-License-Identifier: MIT

name: pypsa-eur
channels:
- conda-forge
- bioconda
dependencies:
- python>=3.8
- pip

<<<<<<< HEAD
- pypsa>=0.25
=======
# - pypsa>=0.23
>>>>>>> 6505d78f
- atlite>=0.2.9
- dask

  # Dependencies of the workflow itself
- xlrd
- openpyxl!=3.1.1
- pycountry
- seaborn
- snakemake-minimal>=7.7.0
- memory_profiler
- yaml
- pytables
- lxml
- powerplantmatching>=0.5.5
- numpy
- pandas>=1.4
- geopandas>=0.11.0
- xarray
- rioxarray
- netcdf4
- networkx
- scipy
- shapely>=2.0
- pyomo
- matplotlib<3.6
- proj
- fiona
- country_converter
- geopy
- tqdm
- pytz
- tabula-py
- pyxlsb
- graphviz

  # Keep in conda environment when calling ipython
- ipython

  # GIS dependencies:
- cartopy
- descartes
- rasterio!=1.2.10

- pip:
  - tsam>=1.1.0
  - git+https://github.com/PyPSA/PyPSA.git@master<|MERGE_RESOLUTION|>--- conflicted
+++ resolved
@@ -10,11 +10,6 @@
 - python>=3.8
 - pip
 
-<<<<<<< HEAD
-- pypsa>=0.25
-=======
-# - pypsa>=0.23
->>>>>>> 6505d78f
 - atlite>=0.2.9
 - dask
 
