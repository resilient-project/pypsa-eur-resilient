--- conflicted
+++ resolved
@@ -49,11 +49,8 @@
 - graphviz
 - pre-commit
 - geojson
-<<<<<<< HEAD
+- highspy!=1.8.0
 - pdfplumber
-=======
-- highspy!=1.8.0
->>>>>>> e3f635e0
 
 # Keep in conda environment when calling ipython
 - ipython
